# Peer Review Information:

## Editor / Package versioning:
<<<<<<< HEAD
**Editor Version Target (i.e. 19.4, 20.1)**: 2019.4
=======
**Editor Version Target**: 2019.4
>>>>>>> aa73f21f

## Dev Testing:
**Tests Added**: 

**Core Scenario Tested**: 

**Test Rail Cases Added/Updated**:

**At Risk Areas**: 

## Checklist
- [ ] - Updated docs
- [ ] - Updated changelog
<<<<<<< HEAD
- [ ] - Test Rail Cases 
=======
- [ ] - Updated test rail
>>>>>>> aa73f21f
<|MERGE_RESOLUTION|>--- conflicted
+++ resolved
@@ -1,11 +1,7 @@
 # Peer Review Information:
 
 ## Editor / Package versioning:
-<<<<<<< HEAD
-**Editor Version Target (i.e. 19.4, 20.1)**: 2019.4
-=======
 **Editor Version Target**: 2019.4
->>>>>>> aa73f21f
 
 ## Dev Testing:
 **Tests Added**: 
@@ -19,8 +15,4 @@
 ## Checklist
 - [ ] - Updated docs
 - [ ] - Updated changelog
-<<<<<<< HEAD
-- [ ] - Test Rail Cases 
-=======
-- [ ] - Updated test rail
->>>>>>> aa73f21f
+- [ ] - Updated test rail