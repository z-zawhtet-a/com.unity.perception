using System;
using System.Collections.Generic;
using System.Linq;
using Unity.Collections;
using Unity.Mathematics;
using UnityEngine.Rendering;

namespace UnityEngine.Perception.GroundTruth
{
    /// <summary>
    /// Produces keypoint annotations for a humanoid model. This labeler supports generic
    /// <see cref="KeypointTemplate"/>. Template values are mapped to rigged
    /// <see cref="Animator"/> <seealso cref="Avatar"/>. Custom joints can be
    /// created by applying <see cref="JointLabel"/> to empty game objects at a body
    /// part's location.
    /// </summary>
    [Serializable]
    public sealed class KeypointLabeler : CameraLabeler
    {
        /// <summary>
        /// The active keypoint template. Required to annotate keypoint data.
        /// </summary>
        public KeypointTemplate activeTemplate;

        /// <inheritdoc/>
        public override string description
        {
            get => "Produces keypoint annotations for all visible labeled objects that have a humanoid animation avatar component.";
            protected set { }
        }

        ///<inheritdoc/>
        protected override bool supportsVisualization => true;

        // ReSharper disable MemberCanBePrivate.Global
        /// <summary>
        /// The GUID id to associate with the annotations produced by this labeler.
        /// </summary>
        public string annotationId = "8b3ef246-daa7-4dd5-a0e8-a943f6e7f8c2";
        /// <summary>
        /// The <see cref="IdLabelConfig"/> which associates objects with labels.
        /// </summary>
        public IdLabelConfig idLabelConfig;

        /// <summary>
        /// Controls which objects will have keypoints recorded in the dataset.
        /// <see cref="KeypointObjectFilter"/>
        /// </summary>
        public KeypointObjectFilter objectFilter;
        // ReSharper restore MemberCanBePrivate.Global

        AnnotationDefinition m_AnnotationDefinition;
        Texture2D m_MissingTexture;

        Dictionary<int, (AsyncAnnotation annotation, List<KeypointEntry> keypoints, List<float> zValues)> m_AsyncAnnotations;
        List<KeypointEntry> m_KeypointEntriesToReport;

        int m_CurrentFrame;

        /// <summary>
        /// Action that gets triggered when a new frame of key points are computed.
        /// </summary>
        public event Action<int, List<KeypointEntry>> KeypointsComputed;

        /// <summary>
        /// Creates a new key point labeler. This constructor creates a labeler that
        /// is not valid until a <see cref="IdLabelConfig"/> and <see cref="KeypointTemplate"/>
        /// are assigned.
        /// </summary>
        public KeypointLabeler() { }

        /// <summary>
        /// Creates a new key point labeler.
        /// </summary>
        /// <param name="config">The Id label config for the labeler</param>
        /// <param name="template">The active keypoint template</param>
        public KeypointLabeler(IdLabelConfig config, KeypointTemplate template)
        {
            this.idLabelConfig = config;
            this.activeTemplate = template;
        }

        /// <summary>
        /// Array of animation pose labels which map animation clip times to ground truth pose labels.
        /// </summary>
        public List<AnimationPoseConfig> animationPoseConfigs;

        private ComputeShader m_KeypointDepthTestShader;


        /// <inheritdoc/>
        protected override void Setup()
        {
            if (idLabelConfig == null)
                throw new InvalidOperationException($"{nameof(KeypointLabeler)}'s idLabelConfig field must be assigned");

            m_AnnotationDefinition = DatasetCapture.RegisterAnnotationDefinition("keypoints", new []{TemplateToJson(activeTemplate)},
                "pixel coordinates of keypoints in a model, along with skeletal connectivity data", id: new Guid(annotationId));

            // Texture to use in case the template does not contain a texture for the joints or the skeletal connections
            m_MissingTexture = new Texture2D(1, 1);

            m_KnownStatus = new Dictionary<uint, CachedData>();

            m_AsyncAnnotations = new Dictionary<int, (AsyncAnnotation, Dictionary<uint, KeypointEntry>)>();
            m_KeypointEntriesToReport = new List<KeypointEntry>();
            m_CurrentFrame = 0;
            m_KeypointDepthTestShader = (ComputeShader) Resources.Load("KeypointDepthTest");

            perceptionCamera.InstanceSegmentationImageReadback += OnInstanceSegmentationImageReadback;
            perceptionCamera.RenderedObjectInfosCalculated += OnRenderedObjectInfoReadback;
        }

        bool AreEqual(Color32 lhs, Color32 rhs)
        {
            return lhs.r == rhs.r && lhs.g == rhs.g && lhs.b == rhs.b && lhs.a == rhs.a;
        }

        bool PixelOnScreen(int x, int y, (int x, int y) dimensions)
        {
            return x >= 0 && x < dimensions.x && y >= 0 && y < dimensions.y;
        }

        bool PixelsMatch(int x, int y, Color32 idColor, (int x, int y) dimensions, NativeArray<Color32> data)
        {
            var h = dimensions.y - 1 - y;
            var pixelColor = data[h * dimensions.x + x];
            return AreEqual(pixelColor, idColor);
        }

        static int s_PixelTolerance = 1;

        // Determine the state of a keypoint. A keypoint is considered visible (state = 2) if it is on screen and not occluded
        // by another object. The way that we determine if a point is occluded is by checking the pixel location of the keypoint
        // against the instance segmentation mask for the frame. The instance segmentation mask provides the instance id of the
        // visible object at a pixel location. Which means, if the keypoint does not match the visible pixel, then another
        // object is in front of the keypoint occluding it from view. An important note here is that the keypoint is an infintely small
        // point in space, which can lead to false negatives due to rounding issues if the keypoint is on the edge of an object or very
        // close to the edge of the screen. Because of this we will test not only the keypoint pixel, but also the immediate surrounding
        // pixels  to determine if the pixel is really visible. This method returns 1 if the pixel is not visible but on screen, and 0
        // if the pixel is off of the screen (taken the tolerance into account).
        int DetermineKeypointState(Keypoint keypoint, Color32 instanceIdColor, (int x, int y) dimensions, NativeArray<Color32> data)
        {
            if (keypoint.state == 0) return 0;

            var centerX = Mathf.FloorToInt(keypoint.x);
            var centerY = Mathf.FloorToInt(keypoint.y);

            if (!PixelOnScreen(centerX, centerY, dimensions))
                return 0;

            var pixelMatched = false;

            for (var y = centerY - s_PixelTolerance; y <= centerY + s_PixelTolerance; y++)
            {
                for (var x = centerX - s_PixelTolerance; x <= centerX + s_PixelTolerance; x++)
                {
                    if (!PixelOnScreen(x, y, dimensions)) continue;

                    pixelMatched = true;
                    if (PixelsMatch(x, y, instanceIdColor, dimensions, data))
                    {
                        return 2;
                    }
                }
            }

            return pixelMatched ? 1 : 0;
        }

        void OnInstanceSegmentationImageReadback(int frameCount, NativeArray<Color32> data, RenderTexture renderTexture)
        {
            if (!m_AsyncAnnotations.TryGetValue(frameCount, out var asyncAnnotation))
                return;

            var dimensions = (renderTexture.width, renderTexture.height);

            foreach (var keypointEntry in asyncAnnotation.keypoints)
            {
                if (InstanceIdToColorMapping.TryGetColorFromInstanceId(keypointEntry.instance_id, out var idColor))
                {
<<<<<<< HEAD
                    foreach (var keypoint in keypointEntry.keypoints)
=======
                    for (var i = 0; i < keypointSet.Value.keypoints.Length; i++)
>>>>>>> 5d87e141
                    {
                        var keypoint = keypointSet.Value.keypoints[i];
                        keypoint.state = DetermineKeypointState(keypoint, idColor, dimensions, data);

                        if (keypoint.state == 0)
                        {
                            keypoint.x = 0;
                            keypoint.y = 0;
                        }
                        else
                        {
                            keypoint.x = math.clamp(keypoint.x, 0, dimensions.width - .001f);
                            keypoint.y = math.clamp(keypoint.y, 0, dimensions.height - .001f);
                        }

                        keypointSet.Value.keypoints[i] = keypoint;
                    }
                }
            }
        }

        private void OnRenderedObjectInfoReadback(int frameCount, NativeArray<RenderedObjectInfo> objectInfos)
        {
            if (!m_AsyncAnnotations.TryGetValue(frameCount, out var asyncAnnotation))
                return;

            m_AsyncAnnotations.Remove(frameCount);

            m_KeypointEntriesToReport.Clear();

            //filter out objects that are not visible
            foreach (var entry in asyncAnnotation.keypoints)
            {
                var include = false;
                if (objectFilter == KeypointObjectFilter.All)
                    include = true;
                else
                {
                    foreach (var objectInfo in objectInfos)
                    {
                        if (entry.instance_id == objectInfo.instanceId)
                        {
                            include = true;
                            break;
                        }
                    }

                    if (!include && objectFilter == KeypointObjectFilter.VisibleAndOccluded)
                        include = entry.keypoints.Any(k => k.state == 1);
                }
                if (include)
                    m_KeypointEntriesToReport.Add(entry);
            }

            //This code assumes that OnRenderedObjectInfoReadback will be called immediately after OnInstanceSegmentationImageReadback
            KeypointsComputed?.Invoke(frameCount, m_KeypointEntriesToReport);
            asyncAnnotation.annotation.ReportValues(m_KeypointEntriesToReport);
        }

        struct KeypointDepthCheckData
        {
            public float3 position;
        }

        /// <param name="scriptableRenderContext"></param>
        /// <inheritdoc/>
        protected override void OnEndRendering(ScriptableRenderContext scriptableRenderContext)
        {
            m_CurrentFrame = Time.frameCount;

            var annotation = perceptionCamera.SensorHandle.ReportAnnotationAsync(m_AnnotationDefinition);
            var keypointEntries = new List<KeypointEntry>();

            m_AsyncAnnotations[m_CurrentFrame] = (annotation, keypointEntries);

            foreach (var label in LabelManager.singleton.registeredLabels)
                ProcessLabel(label);

            var keypointCount = keypointEntries.Count * activeTemplate.keypoints.Length;

            var commandBuffer = CommandBufferPool.Get();
            var depthTexture = Shader.GetGlobalTexture("_CameraDepthTexture");
            commandBuffer.SetComputeTextureParam(m_KeypointDepthTestShader, 0, "DepthBuffer", depthTexture);

            var keypointDepthCheckData =
                new NativeArray<KeypointDepthCheckData>(keypointCount, Allocator.Temp, NativeArrayOptions.UninitializedMemory);
            int index = 0;
            foreach (var keypointEntry in keypointEntries)
            {
                foreach (var keypoint in keypointEntry.keypoints)
                {
                    keypointDepthCheckData[index++] = new KeypointDepthCheckData()
                    {
                        position = new float3(keypoint.x, keypoint.y)
                    }
                }
            }

            var keypointDataComputeBuffer = new ComputeBuffer(keypointCount, 4, ComputeBufferType.Default, ComputeBufferMode.Dynamic);
            keypointDataComputeBuffer.SetData(keypointDepthCheckData);
            var resultsComputeBuffer = new ComputeBuffer(keypointCount, 4, ComputeBufferType.Default, ComputeBufferMode.Dynamic);

            commandBuffer.SetComputeBufferParam(m_KeypointDepthTestShader, 0, "CheckPositions", keypointDataComputeBuffer);
            commandBuffer.SetComputeBufferParam(m_KeypointDepthTestShader, 0, "CheckResults", resultsComputeBuffer);
            commandBuffer.DispatchCompute(m_KeypointDepthTestShader, 0, keypointCount, 1, 1);

            commandBuffer.RequestAsyncReadback(resultsComputeBuffer, OnDepthCheckReadback);
            scriptableRenderContext.ExecuteCommandBuffer(commandBuffer);
            CommandBufferPool.Release(commandBuffer);
        }

        private void OnDepthCheckReadback(AsyncGPUReadbackRequest obj)
        {
            var data = obj.GetData<uint>();

        }

        // ReSharper disable InconsistentNaming
        // ReSharper disable NotAccessedField.Global
        // ReSharper disable NotAccessedField.Local
        /// <summary>
        /// Record storing all of the keypoint data of a labeled gameobject.
        /// </summary>
        [Serializable]
        public class KeypointEntry
        {
            /// <summary>
            /// The label id of the entity
            /// </summary>
            public int label_id;
            /// <summary>
            /// The instance id of the entity
            /// </summary>
            public uint instance_id;
            /// <summary>
            /// The template that the points are based on
            /// </summary>
            public string template_guid;
            /// <summary>
            /// Pose ground truth for the current set of keypoints
            /// </summary>
            public string pose = "unset";
            /// <summary>
            /// Array of all of the keypoints
            /// </summary>
            public Keypoint[] keypoints;
        }

        /// <summary>
        /// The values of a specific keypoint
        /// </summary>
        [Serializable]
        public struct Keypoint
        {
            /// <summary>
            /// The index of the keypoint in the template file
            /// </summary>
            public int index;
            /// <summary>
            /// The keypoint's x-coordinate pixel location
            /// </summary>
            public float x;
            /// <summary>
            /// The keypoint's y-coordinate pixel location
            /// </summary>
            public float y;
            /// <summary>
            /// The state of the point,
            /// 0 = not present,
            /// 1 = keypoint is present but not visible,
            /// 2 = keypoint is present and visible
            /// </summary>
            public int state;
        }
        // ReSharper restore InconsistentNaming
        // ReSharper restore NotAccessedField.Global
        // ReSharper restore NotAccessedField.Local

        float GetCaptureHeight()
        {
            var targetTexture = perceptionCamera.attachedCamera.targetTexture;
            return targetTexture != null ?
                targetTexture.height : Screen.height;
        }
        Vector3 ConvertToScreenSpace(Vector3 worldLocation)
        {
            var pt = perceptionCamera.attachedCamera.WorldToScreenPoint(worldLocation);
            pt.y = GetCaptureHeight() - pt.y;
            if (Mathf.Approximately(pt.y, perceptionCamera.attachedCamera.pixelHeight))
                pt.y -= .0001f;
            if (Mathf.Approximately(pt.x, perceptionCamera.attachedCamera.pixelWidth))
                pt.x -= .0001f;

            return pt;
        }

        struct CachedData
        {
            public bool status;
            public Animator animator;
            public KeypointEntry keypoints;
            public List<float> zValues;
            public List<(JointLabel, int)> overrides;
        }

        Dictionary<uint, CachedData> m_KnownStatus;

        bool TryToGetTemplateIndexForJoint(KeypointTemplate template, JointLabel joint, out int index)
        {
            index = -1;

            foreach (var jointTemplate in joint.templateInformation.Where(jointTemplate => jointTemplate.template == template))
            {
                for (var i = 0; i < template.keypoints.Length; i++)
                {
                    if (template.keypoints[i].label == jointTemplate.label)
                    {
                        index = i;
                        return true;
                    }
                }
            }

            return false;
        }

        bool DoesTemplateContainJoint(JointLabel jointLabel)
        {
            foreach (var template in jointLabel.templateInformation)
            {
                if (template.template == activeTemplate)
                {
                    if (activeTemplate.keypoints.Any(i => i.label == template.label))
                    {
                        return true;
                    }
                }
            }

            return false;
        }

        void ProcessLabel(Labeling labeledEntity)
        {
            if (!idLabelConfig.TryGetLabelEntryFromInstanceId(labeledEntity.instanceId, out var labelEntry))
                return;

            // Cache out the data of a labeled game object the first time we see it, this will
            // save performance each frame. Also checks to see if a labeled game object can be annotated.
            if (!m_KnownStatus.ContainsKey(labeledEntity.instanceId))
            {
                var cached = new CachedData()
                {
                    status = false,
                    animator = null,
                    keypoints = new KeypointEntry(),
                    overrides = new List<(JointLabel, int)>(),
                    zValues = new List<float>(activeTemplate.keypoints.Length)
                };

                var entityGameObject = labeledEntity.gameObject;

                cached.keypoints.instance_id = labeledEntity.instanceId;
                cached.keypoints.label_id = labelEntry.id;
                cached.keypoints.template_guid = activeTemplate.templateID;

                cached.keypoints.keypoints = new Keypoint[activeTemplate.keypoints.Length];
                for (var i = 0; i < cached.keypoints.keypoints.Length; i++)
                {
                    cached.keypoints.keypoints[i] = new Keypoint { index = i, state = 0 };
                }

                var animator = entityGameObject.transform.GetComponentInChildren<Animator>();
                if (animator != null)
                {
                    cached.animator = animator;
                    cached.status = true;
                }

                foreach (var joint in entityGameObject.transform.GetComponentsInChildren<JointLabel>())
                {
                    if (TryToGetTemplateIndexForJoint(activeTemplate, joint, out var idx))
                    {
                        cached.overrides.Add((joint, idx));
                        cached.status = true;
                    }
                }

                m_KnownStatus[labeledEntity.instanceId] = cached;
            }

            var cachedData = m_KnownStatus[labeledEntity.instanceId];

            if (cachedData.status)
            {
                var animator = cachedData.animator;
                var keypoints = cachedData.keypoints.keypoints;

                // Go through all of the rig keypoints and get their location
                for (var i = 0; i < activeTemplate.keypoints.Length; i++)
                {
                    var pt = activeTemplate.keypoints[i];
                    if (pt.associateToRig)
                    {
                        var bone = animator.GetBoneTransform(pt.rigLabel);
                        if (bone != null)
                        {
                            InitKeypoint(bone.position, cachedData, i);
                        }
                    }
                }

                // Go through all of the additional or override points defined by joint labels and get
                // their locations
                foreach (var (joint, idx) in cachedData.overrides)
                {
                    InitKeypoint(joint.transform.position, cachedData, idx);
                }

                cachedData.keypoints.pose = "unset";

                if (cachedData.animator != null)
                {
                    cachedData.keypoints.pose = GetPose(cachedData.animator);
                }

<<<<<<< HEAD
                m_AsyncAnnotations[m_CurrentFrame].keypoints.Add(cachedData.keypoints);
=======

                var cachedKeypointEntry = cachedData.keypoints;
                var keypointEntry = new KeypointEntry()
                {
                    instance_id = cachedKeypointEntry.instance_id,
                    keypoints = cachedKeypointEntry.keypoints.ToArray(),
                    label_id = cachedKeypointEntry.label_id,
                    pose = cachedKeypointEntry.pose,
                    template_guid = cachedKeypointEntry.template_guid
                };
                m_AsyncAnnotations[m_CurrentFrame].keypoints[labeledEntity.instanceId] = keypointEntry;
>>>>>>> 5d87e141
            }
        }

        private void InitKeypoint(Vector3 position, CachedData cachedData, int idx)
        {
            var loc = ConvertToScreenSpace(position);
            cachedData.zValues[idx] = position.z;
            var keypoints = cachedData.keypoints.keypoints;
            keypoints[idx].index = idx;
            if (loc.z < 0)
            {
                keypoints[idx].x = 0;
                keypoints[idx].y = 0;
                keypoints[idx].state = 0;
            }
            else
            {
                keypoints[idx].x = loc.x;
                keypoints[idx].y = loc.y;
                keypoints[idx].state = 2;
            }
        }

        string GetPose(Animator animator)
        {
            var info = animator.GetCurrentAnimatorClipInfo(0);

            if (info != null && info.Length > 0)
            {
                var clip = info[0].clip;
                var timeOffset = animator.GetCurrentAnimatorStateInfo(0).normalizedTime;

                if (animationPoseConfigs != null)
                {
                    foreach (var p in animationPoseConfigs)
                    {
                        if (p != null && p.animationClip == clip)
                        {
                            var time = timeOffset;
                            var label = p.GetPoseAtTime(time);
                            return label;
                        }
                    }
                }
            }

            return "unset";
        }

        Keypoint? GetKeypointForJoint(KeypointEntry entry, int joint)
        {
            if (joint < 0 || joint >= entry.keypoints.Length) return null;
            return entry.keypoints[joint];
        }

        /// <inheritdoc/>
        protected override void OnVisualize()
        {
            if (m_KeypointEntriesToReport == null) return;

            var jointTexture = activeTemplate.jointTexture;
            if (jointTexture == null) jointTexture = m_MissingTexture;

            var skeletonTexture = activeTemplate.skeletonTexture;
            if (skeletonTexture == null) skeletonTexture = m_MissingTexture;

            foreach (var entry in m_KeypointEntriesToReport)
            {
                foreach (var bone in activeTemplate.skeleton)
                {
                    var joint1 = GetKeypointForJoint(entry, bone.joint1);
                    var joint2 = GetKeypointForJoint(entry, bone.joint2);

                    if (joint1 != null && joint1.Value.state == 2 && joint2 != null && joint2.Value.state == 2)
                    {
                        VisualizationHelper.DrawLine(joint1.Value.x, joint1.Value.y, joint2.Value.x, joint2.Value.y, bone.color, 8, skeletonTexture);
                    }
                }

                foreach (var keypoint in entry.keypoints)
                {
                    if (keypoint.state == 2)
                        VisualizationHelper.DrawPoint(keypoint.x, keypoint.y, activeTemplate.keypoints[keypoint.index].color, 8, jointTexture);
                }
            }
        }

        // ReSharper disable InconsistentNaming
        // ReSharper disable NotAccessedField.Local
        [Serializable]
        struct JointJson
        {
            public string label;
            public int index;
            public Color color;
        }

        [Serializable]
        struct SkeletonJson
        {
            public int joint1;
            public int joint2;
            public Color color;
        }

        [Serializable]
        struct KeypointJson
        {
            public string template_id;
            public string template_name;
            public JointJson[] key_points;
            public SkeletonJson[] skeleton;
        }
        // ReSharper restore InconsistentNaming
        // ReSharper restore NotAccessedField.Local

        KeypointJson TemplateToJson(KeypointTemplate input)
        {
            var json = new KeypointJson();
            json.template_id = input.templateID;
            json.template_name = input.templateName;
            json.key_points = new JointJson[input.keypoints.Length];
            json.skeleton = new SkeletonJson[input.skeleton.Length];

            for (var i = 0; i < input.keypoints.Length; i++)
            {
                json.key_points[i] = new JointJson
                {
                    label = input.keypoints[i].label,
                    index = i,
                    color = input.keypoints[i].color
                };
            }

            for (var i = 0; i < input.skeleton.Length; i++)
            {
                json.skeleton[i] = new SkeletonJson()
                {
                    joint1 = input.skeleton[i].joint1,
                    joint2 = input.skeleton[i].joint2,
                    color = input.skeleton[i].color
                };
            }

            return json;
        }
    }
}<|MERGE_RESOLUTION|>--- conflicted
+++ resolved
@@ -179,13 +179,9 @@
             {
                 if (InstanceIdToColorMapping.TryGetColorFromInstanceId(keypointEntry.instance_id, out var idColor))
                 {
-<<<<<<< HEAD
-                    foreach (var keypoint in keypointEntry.keypoints)
-=======
-                    for (var i = 0; i < keypointSet.Value.keypoints.Length; i++)
->>>>>>> 5d87e141
-                    {
-                        var keypoint = keypointSet.Value.keypoints[i];
+                    for (var i = 0; i < keypointEntry.keypoints.Length; i++)
+                    {
+                        var keypoint = keypointEntry.keypoints[i];
                         keypoint.state = DetermineKeypointState(keypoint, idColor, dimensions, data);
 
                         if (keypoint.state == 0)
@@ -510,9 +506,6 @@
                     cachedData.keypoints.pose = GetPose(cachedData.animator);
                 }
 
-<<<<<<< HEAD
-                m_AsyncAnnotations[m_CurrentFrame].keypoints.Add(cachedData.keypoints);
-=======
 
                 var cachedKeypointEntry = cachedData.keypoints;
                 var keypointEntry = new KeypointEntry()
@@ -523,8 +516,7 @@
                     pose = cachedKeypointEntry.pose,
                     template_guid = cachedKeypointEntry.template_guid
                 };
-                m_AsyncAnnotations[m_CurrentFrame].keypoints[labeledEntity.instanceId] = keypointEntry;
->>>>>>> 5d87e141
+                m_AsyncAnnotations[m_CurrentFrame].keypoints.Add(keypointEntry);
             }
         }
 
