using System;
using System.Collections.Generic;
using System.Linq;
using Unity.Collections;
using Unity.Mathematics;
using UnityEngine.Rendering;

namespace UnityEngine.Perception.GroundTruth
{
    /// <summary>
    /// Produces keypoint annotations for a humanoid model. This labeler supports generic
    /// <see cref="KeypointTemplate"/>. Template values are mapped to rigged
    /// <see cref="Animator"/> <seealso cref="Avatar"/>. Custom joints can be
    /// created by applying <see cref="JointLabel"/> to empty game objects at a body
    /// part's location.
    /// </summary>
    [Serializable]
    public sealed class KeypointLabeler : CameraLabeler
    {
        /// <summary>
        /// The active keypoint template. Required to annotate keypoint data.
        /// </summary>
        public KeypointTemplate activeTemplate;

        /// <inheritdoc/>
        public override string description
        {
            get => "Produces keypoint annotations for all visible labeled objects that have a humanoid animation avatar component.";
            protected set { }
        }

        ///<inheritdoc/>
        protected override bool supportsVisualization => true;

        // ReSharper disable MemberCanBePrivate.Global
        /// <summary>
        /// The GUID id to associate with the annotations produced by this labeler.
        /// </summary>
        public string annotationId = "8b3ef246-daa7-4dd5-a0e8-a943f6e7f8c2";
        /// <summary>
        /// The <see cref="IdLabelConfig"/> which associates objects with labels.
        /// </summary>
        public IdLabelConfig idLabelConfig;

        /// <summary>
        /// Controls which objects will have keypoints recorded in the dataset.
        /// <see cref="KeypointObjectFilter"/>
        /// </summary>
        public KeypointObjectFilter objectFilter;
        // ReSharper restore MemberCanBePrivate.Global

        AnnotationDefinition m_AnnotationDefinition;
        Texture2D m_MissingTexture;

        Dictionary<int, (AsyncAnnotation annotation, Dictionary<uint, KeypointEntry> keypoints)> m_AsyncAnnotations;
        List<KeypointEntry> m_KeypointEntriesToReport;

        int m_CurrentFrame;

        /// <summary>
        /// Action that gets triggered when a new frame of key points are computed.
        /// </summary>
        public event Action<int, List<KeypointEntry>> KeypointsComputed;

        /// <summary>
        /// Creates a new key point labeler. This constructor creates a labeler that
        /// is not valid until a <see cref="IdLabelConfig"/> and <see cref="KeypointTemplate"/>
        /// are assigned.
        /// </summary>
        public KeypointLabeler() { }

        /// <summary>
        /// Creates a new key point labeler.
        /// </summary>
        /// <param name="config">The Id label config for the labeler</param>
        /// <param name="template">The active keypoint template</param>
        public KeypointLabeler(IdLabelConfig config, KeypointTemplate template)
        {
            this.idLabelConfig = config;
            this.activeTemplate = template;
        }

        /// <summary>
        /// Array of animation pose labels which map animation clip times to ground truth pose labels.
        /// </summary>
        public List<AnimationPoseConfig> animationPoseConfigs;



        /// <inheritdoc/>
        protected override void Setup()
        {
            if (idLabelConfig == null)
                throw new InvalidOperationException($"{nameof(KeypointLabeler)}'s idLabelConfig field must be assigned");

            m_AnnotationDefinition = DatasetCapture.RegisterAnnotationDefinition("keypoints", new []{TemplateToJson(activeTemplate)},
                "pixel coordinates of keypoints in a model, along with skeletal connectivity data", id: new Guid(annotationId));

            // Texture to use in case the template does not contain a texture for the joints or the skeletal connections
            m_MissingTexture = new Texture2D(1, 1);

            m_KnownStatus = new Dictionary<uint, CachedData>();

            m_AsyncAnnotations = new Dictionary<int, (AsyncAnnotation, Dictionary<uint, KeypointEntry>)>();
            m_KeypointEntriesToReport = new List<KeypointEntry>();
            m_CurrentFrame = 0;

            perceptionCamera.InstanceSegmentationImageReadback += OnInstanceSegmentationImageReadback;
            perceptionCamera.RenderedObjectInfosCalculated += OnRenderedObjectInfoReadback;
        }

        bool AreEqual(Color32 lhs, Color32 rhs)
        {
            return lhs.r == rhs.r && lhs.g == rhs.g && lhs.b == rhs.b && lhs.a == rhs.a;
        }

        bool PixelOnScreen(int x, int y, (int x, int y) dimensions)
        {
            return x >= 0 && x < dimensions.x && y >= 0 && y < dimensions.y;
        }

        bool PixelsMatch(int x, int y, Color32 idColor, (int x, int y) dimensions, NativeArray<Color32> data)
        {
            var h = dimensions.y - 1 - y;
            var pixelColor = data[h * dimensions.x + x];
            return AreEqual(pixelColor, idColor);
        }

        static int s_PixelTolerance = 1;

        // Determine the state of a keypoint. A keypoint is considered visible (state = 2) if it is on screen and not occluded
        // by another object. The way that we determine if a point is occluded is by checking the pixel location of the keypoint
        // against the instance segmentation mask for the frame. The instance segmentation mask provides the instance id of the
        // visible object at a pixel location. Which means, if the keypoint does not match the visible pixel, then another
        // object is in front of the keypoint occluding it from view. An important note here is that the keypoint is an infintely small
        // point in space, which can lead to false negatives due to rounding issues if the keypoint is on the edge of an object or very
        // close to the edge of the screen. Because of this we will test not only the keypoint pixel, but also the immediate surrounding
        // pixels  to determine if the pixel is really visible. This method returns 1 if the pixel is not visible but on screen, and 0
        // if the pixel is off of the screen (taken the tolerance into account).
        int DetermineKeypointState(Keypoint keypoint, Color32 instanceIdColor, (int x, int y) dimensions, NativeArray<Color32> data)
        {
            if (keypoint.state == 0) return 0;

            var centerX = Mathf.FloorToInt(keypoint.x);
            var centerY = Mathf.FloorToInt(keypoint.y);

            if (!PixelOnScreen(centerX, centerY, dimensions))
                return 0;

            var pixelMatched = false;

            for (var y = centerY - s_PixelTolerance; y <= centerY + s_PixelTolerance; y++)
            {
                for (var x = centerX - s_PixelTolerance; x <= centerX + s_PixelTolerance; x++)
                {
                    if (!PixelOnScreen(x, y, dimensions)) continue;

                    pixelMatched = true;
                    if (PixelsMatch(x, y, instanceIdColor, dimensions, data))
                    {
                        return 2;
                    }
                }
            }

            return pixelMatched ? 1 : 0;
        }

        void OnInstanceSegmentationImageReadback(int frameCount, NativeArray<Color32> data, RenderTexture renderTexture)
        {
            if (!m_AsyncAnnotations.TryGetValue(frameCount, out var asyncAnnotation))
                return;

            var dimensions = (renderTexture.width, renderTexture.height);

            foreach (var keypointSet in asyncAnnotation.keypoints)
            {
                if (InstanceIdToColorMapping.TryGetColorFromInstanceId(keypointSet.Key, out var idColor))
                {
                    for (var i = 0; i < keypointSet.Value.keypoints.Length; i++)
                    {
                        var keypoint = keypointSet.Value.keypoints[i];
                        keypoint.state = DetermineKeypointState(keypoint, idColor, dimensions, data);

                        if (keypoint.state == 0)
                        {
                            keypoint.x = 0;
                            keypoint.y = 0;
                        }
                        else
                        {
                            keypoint.x = math.clamp(keypoint.x, 0, dimensions.width - .001f);
                            keypoint.y = math.clamp(keypoint.y, 0, dimensions.height - .001f);
<<<<<<< HEAD
                        }

                        keypointSet.Value.keypoints[i] = keypoint;
                    }
                }
            }
        }

        private void OnRenderedObjectInfoReadback(int frameCount, NativeArray<RenderedObjectInfo> objectInfos)
        {
            if (!m_AsyncAnnotations.TryGetValue(frameCount, out var asyncAnnotation))
                return;

            m_AsyncAnnotations.Remove(frameCount);

            m_KeypointEntriesToReport.Clear();

            //filter out objects that are not visible
            foreach (var keypointSet in asyncAnnotation.keypoints)
            {
                var entry = keypointSet.Value;

                var include = false;
                if (objectFilter == KeypointObjectFilter.All)
                    include = true;
                else
                {
                    foreach (var objectInfo in objectInfos)
                    {
                        if (entry.instance_id == objectInfo.instanceId)
                        {
                            include = true;
                            break;
=======
>>>>>>> b396d12d
                        }

                        keypointSet.Value.keypoints[i] = keypoint;
                    }
                }
            }
        }

        private void OnRenderedObjectInfoReadback(int frameCount, NativeArray<RenderedObjectInfo> objectInfos)
        {
            if (!m_AsyncAnnotations.TryGetValue(frameCount, out var asyncAnnotation))
                return;

<<<<<<< HEAD
                    if (!include && objectFilter == KeypointObjectFilter.VisibleAndOccluded)
                        include = keypointSet.Value.keypoints.Any(k => k.state == 1);
=======
            m_AsyncAnnotations.Remove(frameCount);

            m_KeypointEntriesToReport.Clear();

            //filter out objects that are not visible
            foreach (var keypointSet in asyncAnnotation.keypoints)
            {
                var entry = keypointSet.Value;

                var include = false;
                if (objectFilter == KeypointObjectFilter.All)
                    include = true;
                else
                {
                    foreach (var objectInfo in objectInfos)
                    {
                        if (entry.instance_id == objectInfo.instanceId)
                        {
                            include = true;
                            break;
>>>>>>> b396d12d
                }
                if (include)
                    m_KeypointEntriesToReport.Add(entry);
            }

<<<<<<< HEAD
=======
                    if (!include && objectFilter == KeypointObjectFilter.VisibleAndOccluded)
                        include = keypointSet.Value.keypoints.Any(k => k.state == 1);
        }
                if (include)
                    m_KeypointEntriesToReport.Add(entry);
            }

>>>>>>> b396d12d
            //This code assumes that OnRenderedObjectInfoReadback will be called immediately after OnInstanceSegmentationImageReadback
            KeypointsComputed?.Invoke(frameCount, m_KeypointEntriesToReport);
            asyncAnnotation.annotation.ReportValues(m_KeypointEntriesToReport);
        }

        /// <param name="scriptableRenderContext"></param>
        /// <inheritdoc/>
        protected override void OnEndRendering(ScriptableRenderContext scriptableRenderContext)
        {
            m_CurrentFrame = Time.frameCount;

            var annotation = perceptionCamera.SensorHandle.ReportAnnotationAsync(m_AnnotationDefinition);
            var keypoints = new Dictionary<uint, KeypointEntry>();

            m_AsyncAnnotations[m_CurrentFrame] = (annotation, keypoints);

            foreach (var label in LabelManager.singleton.registeredLabels)
                ProcessLabel(label);
        }

        // ReSharper disable InconsistentNaming
        // ReSharper disable NotAccessedField.Global
        // ReSharper disable NotAccessedField.Local
        /// <summary>
        /// Record storing all of the keypoint data of a labeled gameobject.
        /// </summary>
        [Serializable]
        public class KeypointEntry
        {
            /// <summary>
            /// The label id of the entity
            /// </summary>
            public int label_id;
            /// <summary>
            /// The instance id of the entity
            /// </summary>
            public uint instance_id;
            /// <summary>
            /// The template that the points are based on
            /// </summary>
            public string template_guid;
            /// <summary>
            /// Pose ground truth for the current set of keypoints
            /// </summary>
            public string pose = "unset";
            /// <summary>
            /// Array of all of the keypoints
            /// </summary>
            public Keypoint[] keypoints;
        }

        /// <summary>
        /// The values of a specific keypoint
        /// </summary>
        [Serializable]
        public struct Keypoint
        {
            /// <summary>
            /// The index of the keypoint in the template file
            /// </summary>
            public int index;
            /// <summary>
            /// The keypoint's x-coordinate pixel location
            /// </summary>
            public float x;
            /// <summary>
            /// The keypoint's y-coordinate pixel location
            /// </summary>
            public float y;
            /// <summary>
            /// The state of the point,
            /// 0 = not present,
            /// 1 = keypoint is present but not visible,
            /// 2 = keypoint is present and visible
            /// </summary>
            public int state;
        }
        // ReSharper restore InconsistentNaming
        // ReSharper restore NotAccessedField.Global
        // ReSharper restore NotAccessedField.Local

        float GetCaptureHeight()
        {
            var targetTexture = perceptionCamera.attachedCamera.targetTexture;
            return targetTexture != null ?
                targetTexture.height : Screen.height;
        }
        Vector3 ConvertToScreenSpace(Vector3 worldLocation)
        {
            var pt = perceptionCamera.attachedCamera.WorldToScreenPoint(worldLocation);
            pt.y = GetCaptureHeight() - pt.y;
            if (Mathf.Approximately(pt.y, perceptionCamera.attachedCamera.pixelHeight))
                pt.y -= .0001f;
            if (Mathf.Approximately(pt.x, perceptionCamera.attachedCamera.pixelWidth))
                pt.x -= .0001f;

            return pt;
        }

        struct CachedData
        {
            public bool status;
            public Animator animator;
            public KeypointEntry keypoints;
            public List<(JointLabel, int)> overrides;
        }

        Dictionary<uint, CachedData> m_KnownStatus;

        bool TryToGetTemplateIndexForJoint(KeypointTemplate template, JointLabel joint, out int index)
        {
            index = -1;

            foreach (var jointTemplate in joint.templateInformation.Where(jointTemplate => jointTemplate.template == template))
            {
                for (var i = 0; i < template.keypoints.Length; i++)
                {
                    if (template.keypoints[i].label == jointTemplate.label)
                    {
                        index = i;
                        return true;
                    }
                }
            }

            return false;
        }

        bool DoesTemplateContainJoint(JointLabel jointLabel)
        {
            foreach (var template in jointLabel.templateInformation)
            {
                if (template.template == activeTemplate)
                {
                    if (activeTemplate.keypoints.Any(i => i.label == template.label))
                    {
                        return true;
                    }
                }
            }

            return false;
        }

        void ProcessLabel(Labeling labeledEntity)
        {
            if (!idLabelConfig.TryGetLabelEntryFromInstanceId(labeledEntity.instanceId, out var labelEntry))
                return;

            // Cache out the data of a labeled game object the first time we see it, this will
            // save performance each frame. Also checks to see if a labeled game object can be annotated.
            if (!m_KnownStatus.ContainsKey(labeledEntity.instanceId))
            {
                var cached = new CachedData()
                {
                    status = false,
                    animator = null,
                    keypoints = new KeypointEntry(),
                    overrides = new List<(JointLabel, int)>()
                };

                var entityGameObject = labeledEntity.gameObject;

                cached.keypoints.instance_id = labeledEntity.instanceId;
                cached.keypoints.label_id = labelEntry.id;
                cached.keypoints.template_guid = activeTemplate.templateID;

                cached.keypoints.keypoints = new Keypoint[activeTemplate.keypoints.Length];
                for (var i = 0; i < cached.keypoints.keypoints.Length; i++)
                {
                    cached.keypoints.keypoints[i] = new Keypoint { index = i, state = 0 };
                }

                var animator = entityGameObject.transform.GetComponentInChildren<Animator>();
                if (animator != null)
                {
                    cached.animator = animator;
                    cached.status = true;
                }

                foreach (var joint in entityGameObject.transform.GetComponentsInChildren<JointLabel>())
                {
                    if (TryToGetTemplateIndexForJoint(activeTemplate, joint, out var idx))
                    {
                        cached.overrides.Add((joint, idx));
                        cached.status = true;
                    }
                }

                m_KnownStatus[labeledEntity.instanceId] = cached;
            }

            var cachedData = m_KnownStatus[labeledEntity.instanceId];

            if (cachedData.status)
            {
                var animator = cachedData.animator;
                var keypoints = cachedData.keypoints.keypoints;

                // Go through all of the rig keypoints and get their location
                for (var i = 0; i < activeTemplate.keypoints.Length; i++)
                {
                    var pt = activeTemplate.keypoints[i];
                    if (pt.associateToRig)
                    {
                        var bone = animator.GetBoneTransform(pt.rigLabel);
                        if (bone != null)
                        {
                                InitKeypoint(bone.position, keypoints, i);
                        }
                    }
                }

                // Go through all of the additional or override points defined by joint labels and get
                // their locations
                foreach (var (joint, idx) in cachedData.overrides)
                {
                        InitKeypoint(joint.transform.position, keypoints, idx);
                }

                cachedData.keypoints.pose = "unset";

                if (cachedData.animator != null)
                {
                    cachedData.keypoints.pose = GetPose(cachedData.animator);
                }


                var cachedKeypointEntry = cachedData.keypoints;
                var keypointEntry = new KeypointEntry()
                {
                    instance_id = cachedKeypointEntry.instance_id,
                    keypoints = cachedKeypointEntry.keypoints.ToArray(),
                    label_id = cachedKeypointEntry.label_id,
                    pose = cachedKeypointEntry.pose,
                    template_guid = cachedKeypointEntry.template_guid
                };
                m_AsyncAnnotations[m_CurrentFrame].keypoints[labeledEntity.instanceId] = keypointEntry;
            }
        }

        private void InitKeypoint(Vector3 position, Keypoint[] keypoints, int idx)
        {
            var loc = ConvertToScreenSpace(position);
            keypoints[idx].index = idx;
            if (loc.z < 0)
            {
                keypoints[idx].x = 0;
                keypoints[idx].y = 0;
                keypoints[idx].state = 0;
            }
            else
            {
                keypoints[idx].x = loc.x;
                keypoints[idx].y = loc.y;
                keypoints[idx].state = 2;
            }
        }

        string GetPose(Animator animator)
        {
            var info = animator.GetCurrentAnimatorClipInfo(0);

            if (info != null && info.Length > 0)
            {
                var clip = info[0].clip;
                var timeOffset = animator.GetCurrentAnimatorStateInfo(0).normalizedTime;

                if (animationPoseConfigs != null)
                {
                    foreach (var p in animationPoseConfigs)
                    {
                        if (p != null && p.animationClip == clip)
                        {
                            var time = timeOffset;
                            var label = p.GetPoseAtTime(time);
                            return label;
                        }
                    }
                }
            }

            return "unset";
        }

        Keypoint? GetKeypointForJoint(KeypointEntry entry, int joint)
        {
            if (joint < 0 || joint >= entry.keypoints.Length) return null;
            return entry.keypoints[joint];
        }

        /// <inheritdoc/>
        protected override void OnVisualize()
        {
            if (m_KeypointEntriesToReport == null) return;

            var jointTexture = activeTemplate.jointTexture;
            if (jointTexture == null) jointTexture = m_MissingTexture;

            var skeletonTexture = activeTemplate.skeletonTexture;
            if (skeletonTexture == null) skeletonTexture = m_MissingTexture;

            foreach (var entry in m_KeypointEntriesToReport)
            {
                foreach (var bone in activeTemplate.skeleton)
                {
                    var joint1 = GetKeypointForJoint(entry, bone.joint1);
                    var joint2 = GetKeypointForJoint(entry, bone.joint2);

                    if (joint1 != null && joint1.Value.state == 2 && joint2 != null && joint2.Value.state == 2)
                    {
                        VisualizationHelper.DrawLine(joint1.Value.x, joint1.Value.y, joint2.Value.x, joint2.Value.y, bone.color, 8, skeletonTexture);
                    }
                }

                foreach (var keypoint in entry.keypoints)
                {
                    if (keypoint.state == 2)
                        VisualizationHelper.DrawPoint(keypoint.x, keypoint.y, activeTemplate.keypoints[keypoint.index].color, 8, jointTexture);
                }
            }
        }

        // ReSharper disable InconsistentNaming
        // ReSharper disable NotAccessedField.Local
        [Serializable]
        struct JointJson
        {
            public string label;
            public int index;
            public Color color;
        }

        [Serializable]
        struct SkeletonJson
        {
            public int joint1;
            public int joint2;
            public Color color;
        }

        [Serializable]
        struct KeypointJson
        {
            public string template_id;
            public string template_name;
            public JointJson[] key_points;
            public SkeletonJson[] skeleton;
        }
        // ReSharper restore InconsistentNaming
        // ReSharper restore NotAccessedField.Local

        KeypointJson TemplateToJson(KeypointTemplate input)
        {
            var json = new KeypointJson();
            json.template_id = input.templateID;
            json.template_name = input.templateName;
            json.key_points = new JointJson[input.keypoints.Length];
            json.skeleton = new SkeletonJson[input.skeleton.Length];

            for (var i = 0; i < input.keypoints.Length; i++)
            {
                json.key_points[i] = new JointJson
                {
                    label = input.keypoints[i].label,
                    index = i,
                    color = input.keypoints[i].color
                };
            }

            for (var i = 0; i < input.skeleton.Length; i++)
            {
                json.skeleton[i] = new SkeletonJson()
                {
                    joint1 = input.skeleton[i].joint1,
                    joint2 = input.skeleton[i].joint2,
                    color = input.skeleton[i].color
                };
            }

            return json;
        }
    }
}<|MERGE_RESOLUTION|>--- conflicted
+++ resolved
@@ -191,7 +191,6 @@
                         {
                             keypoint.x = math.clamp(keypoint.x, 0, dimensions.width - .001f);
                             keypoint.y = math.clamp(keypoint.y, 0, dimensions.height - .001f);
-<<<<<<< HEAD
                         }
 
                         keypointSet.Value.keypoints[i] = keypoint;
@@ -225,61 +224,16 @@
                         {
                             include = true;
                             break;
-=======
->>>>>>> b396d12d
                         }
-
-                        keypointSet.Value.keypoints[i] = keypoint;
-                    }
-                }
-            }
-        }
-
-        private void OnRenderedObjectInfoReadback(int frameCount, NativeArray<RenderedObjectInfo> objectInfos)
-        {
-            if (!m_AsyncAnnotations.TryGetValue(frameCount, out var asyncAnnotation))
-                return;
-
-<<<<<<< HEAD
+                    }
+
                     if (!include && objectFilter == KeypointObjectFilter.VisibleAndOccluded)
                         include = keypointSet.Value.keypoints.Any(k => k.state == 1);
-=======
-            m_AsyncAnnotations.Remove(frameCount);
-
-            m_KeypointEntriesToReport.Clear();
-
-            //filter out objects that are not visible
-            foreach (var keypointSet in asyncAnnotation.keypoints)
-            {
-                var entry = keypointSet.Value;
-
-                var include = false;
-                if (objectFilter == KeypointObjectFilter.All)
-                    include = true;
-                else
-                {
-                    foreach (var objectInfo in objectInfos)
-                    {
-                        if (entry.instance_id == objectInfo.instanceId)
-                        {
-                            include = true;
-                            break;
->>>>>>> b396d12d
                 }
                 if (include)
                     m_KeypointEntriesToReport.Add(entry);
             }
 
-<<<<<<< HEAD
-=======
-                    if (!include && objectFilter == KeypointObjectFilter.VisibleAndOccluded)
-                        include = keypointSet.Value.keypoints.Any(k => k.state == 1);
-        }
-                if (include)
-                    m_KeypointEntriesToReport.Add(entry);
-            }
-
->>>>>>> b396d12d
             //This code assumes that OnRenderedObjectInfoReadback will be called immediately after OnInstanceSegmentationImageReadback
             KeypointsComputed?.Invoke(frameCount, m_KeypointEntriesToReport);
             asyncAnnotation.annotation.ReportValues(m_KeypointEntriesToReport);
