--- conflicted
+++ resolved
@@ -35,18 +35,9 @@
         {
             if (Configuration.Instance.IsSimulationRunningInCloud())
             {
-<<<<<<< HEAD
-                DeserializeFromFile(new Uri(Configuration.Instance.SimulationConfig.app_param_uri).LocalPath);
-                constants.instanceIndex = int.Parse(Configuration.Instance.GetInstanceId()) - 1;
-
-//                Debug.Log($"SS - NOT SETTING - SEE IF WE GET the ADVAPI ERROR");
-
-                Debug.Log($"SS - Scenario Import - Setting player prefs ouput format mode: {constants.outputFormat}");
-                PlayerPrefs.SetString(SimulationState.outputFormatMode, constants.outputFormat);
-=======
                 var filePath = new Uri(Configuration.Instance.SimulationConfig.app_param_uri).LocalPath;
                 LoadConfigurationFromFile(filePath);
->>>>>>> 620136a8
+                PlayerPrefs.SetString(SimulationState.outputFormatMode, constants.outputFormat);
             }
             else
             {
