using System.Collections;
using System.Collections.Generic;
using System.Reflection;
using System.Text.RegularExpressions;
using NUnit.Framework;
using UnityEngine;
using UnityEngine.Perception.GroundTruth;
using UnityEngine.TestTools;

namespace GroundTruthTests
{
    // Provides accessors and invocation methods for members of SimulationState that would otherwise be in-accessible
    // due to protection level - use only when testing protected logic is critical
    class SimulationStateTestHelper
    {
        SimulationState m_State => DatasetCapture.SimulationState;
        Dictionary<SensorHandle, SimulationState.SensorData> m_SensorsReference;
        MethodInfo m_SequenceTimeOfNextCaptureMethod;

        internal SimulationStateTestHelper()
        {
            var bindingFlags = BindingFlags.NonPublic | BindingFlags.Instance;
            m_SequenceTimeOfNextCaptureMethod = m_State.GetType().GetMethod("SequenceTimeOfNextCapture", bindingFlags);
            Debug.Assert(m_SequenceTimeOfNextCaptureMethod != null, "Couldn't find sequence time method.");
            var sensorsField = m_State.GetType().GetField("m_Sensors", bindingFlags);
            Debug.Assert(sensorsField != null, "Couldn't find internal sensors field");
            m_SensorsReference = (Dictionary<SensorHandle, SimulationState.SensorData>)(sensorsField.GetValue(m_State));
            Debug.Assert(m_SensorsReference != null, "Couldn't cast sensor field to dictionary");
        }

        internal float CallSequenceTimeOfNextCapture(SimulationState.SensorData sensorData)
        {
            return (float)m_SequenceTimeOfNextCaptureMethod.Invoke(m_State, new object[] { sensorData });
        }

        internal SimulationState.SensorData GetSensorData(SensorHandle sensorHandle)
        {
            return m_SensorsReference[sensorHandle];
        }
    }

    [TestFixture]
    public class DatasetCaptureSensorSchedulingTests
    {
        SimulationStateTestHelper m_TestHelper;

        [SetUp]
        public void SetUp()
        {
            m_TestHelper = new SimulationStateTestHelper();
        }

        [TearDown]
        public void TearDown()
        {
            Time.timeScale = 1;
            DatasetCapture.ResetSimulation();
        }

        [UnityTest]
<<<<<<< HEAD
#if SIMULATION_TOOLS_PRESENT
        [Unity.Simulation.Tools.CloudTest]
#endif
=======
        public IEnumerator SequenceTimeOfNextCapture_ReportsCorrectTime()
        {
            var ego = DatasetCapture.RegisterEgo("ego");
            var firstCaptureTime = 1.5f;
            var period = .4f;
            var sensorHandle = DatasetCapture.RegisterSensor(ego, "cam", "", period, firstCaptureTime);

            float[] sequenceTimesExpected =
            {
                firstCaptureTime,
                period + firstCaptureTime,
                period * 2 + firstCaptureTime,
                period * 3 + firstCaptureTime
            };
            for (var i = 0; i < sequenceTimesExpected.Length; i++)
            {
                yield return null;
                var sensorData = m_TestHelper.GetSensorData(sensorHandle);
                var sequenceTimeActual = m_TestHelper.CallSequenceTimeOfNextCapture(sensorData);
                Assert.AreEqual(sequenceTimesExpected[i], sequenceTimeActual, 0.0001f);
            }
        }

        [UnityTest]
>>>>>>> 4e70bb0d
        public IEnumerator FramesScheduledBySensorConfig()
        {
            var ego = DatasetCapture.RegisterEgo("ego");
            var firstCaptureTime = 1.5f;
            var period = .4f;
            DatasetCapture.RegisterSensor(ego, "cam", "", period, firstCaptureTime);

            float[] deltaTimeSamplesExpected =
            {
                firstCaptureTime,
                period,
                period,
                period
            };
            float[] deltaTimeSamples = new float[deltaTimeSamplesExpected.Length];
            for (int i = 0; i < deltaTimeSamples.Length; i++)
            {
                yield return null;
                Assert.AreEqual(deltaTimeSamplesExpected[i], Time.deltaTime, 0.0001f);
            }
        }

        [UnityTest]
#if SIMULATION_TOOLS_PRESENT
        [Unity.Simulation.Tools.CloudTest]
#endif
        public IEnumerator FramesScheduled_WithTimeScale_ResultsInProperDeltaTime()
        {
            var ego = DatasetCapture.RegisterEgo("ego");
            var firstCaptureTime = 2f;
            var period = 1f;

            var timeScale = 2;
            Time.timeScale = timeScale;
            DatasetCapture.RegisterSensor(ego, "cam", "", period, firstCaptureTime);

            float[] deltaTimeSamplesExpected =
            {
                timeScale * firstCaptureTime,
                timeScale * period,
                timeScale * period,
                timeScale * period
            };
            float[] deltaTimeSamples = new float[deltaTimeSamplesExpected.Length];
            for (int i = 0; i < deltaTimeSamples.Length; i++)
            {
                yield return null;
                Assert.AreEqual(deltaTimeSamplesExpected[i], Time.deltaTime, 0.0001f);
            }
        }

        [UnityTest]
#if SIMULATION_TOOLS_PRESENT
        [Unity.Simulation.Tools.CloudTest]
#endif
        public IEnumerator ChangingTimeScale_CausesDebugError()
        {
            var ego = DatasetCapture.RegisterEgo("ego");
            DatasetCapture.RegisterSensor(ego, "cam", "", 1f, 2f);

            yield return null;
            Time.timeScale = 5;
            yield return null;
            LogAssert.Expect(LogType.Error, new Regex("Time\\.timeScale may not change mid-sequence.*"));
        }

        [UnityTest]
#if SIMULATION_TOOLS_PRESENT
        [Unity.Simulation.Tools.CloudTest]
#endif
        public IEnumerator ChangingTimeScale_DuringStartNewSequence_Succeeds()
        {
            var ego = DatasetCapture.RegisterEgo("ego");
            DatasetCapture.RegisterSensor(ego, "cam", "", 1f, 2f);

            yield return null;
            Time.timeScale = 1;
            DatasetCapture.StartNewSequence();
            yield return null;
        }

        [Ignore("Changing timeScale mid-sequence is not supported")]
        [UnityTest]
        public IEnumerator FramesScheduled_WithChangingTimeScale_ResultsInProperDeltaTime()
        {
            var ego = DatasetCapture.RegisterEgo("ego");
            var firstCaptureTime = 2f;
            var period = 1f;
            float[] newTimeScalesPerFrame =
            {
                2f,
                10f,
                .01f,
                1f
            };
            DatasetCapture.RegisterSensor(ego, "cam", "", period, firstCaptureTime);

            float[] deltaTimeSamplesExpected =
            {
                newTimeScalesPerFrame[0] * firstCaptureTime,
                newTimeScalesPerFrame[1] * period,
                newTimeScalesPerFrame[2] * period,
                newTimeScalesPerFrame[3] * period
            };
            float[] deltaTimeSamples = new float[deltaTimeSamplesExpected.Length];
            for (int i = 0; i < deltaTimeSamples.Length; i++)
            {
                Time.timeScale = newTimeScalesPerFrame[i];
                yield return null;
                Assert.AreEqual(deltaTimeSamplesExpected[i], Time.deltaTime, 0.0001f);
            }
        }

        [UnityTest]
#if SIMULATION_TOOLS_PRESENT
        [Unity.Simulation.Tools.CloudTest]
#endif
        public IEnumerator ResetSimulation_ResetsCaptureDeltaTime()
        {
            var ego = DatasetCapture.RegisterEgo("ego");
            DatasetCapture.RegisterSensor(ego, "cam", "", 4, 10);
            yield return null;
            Assert.AreEqual(10, Time.captureDeltaTime);
            DatasetCapture.ResetSimulation();
            Assert.AreEqual(0, Time.captureDeltaTime);
        }

        [UnityTest]
#if SIMULATION_TOOLS_PRESENT
        [Unity.Simulation.Tools.CloudTest]
#endif
        public IEnumerator ShouldCaptureThisFrame_ReturnsTrueOnProperFrames()
        {
            var ego = DatasetCapture.RegisterEgo("ego");
            var firstCaptureTime1 = 10;
            var frequencyInMs1 = 4;
            var sensor1 = DatasetCapture.RegisterSensor(ego, "cam", "1", frequencyInMs1, firstCaptureTime1);

            var firstCaptureTime2 = 10;
            var frequencyInMs2 = 6;
            var sensor2 = DatasetCapture.RegisterSensor(ego, "cam", "2", frequencyInMs2, firstCaptureTime2);

            var sensor3 = DatasetCapture.RegisterSensor(ego, "cam", "3", 1, 1);
            sensor3.Enabled = false;

            (float deltaTime, bool sensor1ShouldCapture, bool sensor2ShouldCapture)[] samplesExpected =
            {
                ((float)firstCaptureTime1, true, true),
                (4, true, false),
                (2, false, true),
                (2, true, false),
                (4, true, true)
            };
            var samplesActual = new(float deltaTime, bool sensor1ShouldCapture, bool sensor2ShouldCapture)[samplesExpected.Length];
            for (int i = 0; i < samplesActual.Length; i++)
            {
                yield return null;
                samplesActual[i] = (Time.deltaTime, sensor1.ShouldCaptureThisFrame, sensor2.ShouldCaptureThisFrame);
            }

            CollectionAssert.AreEqual(samplesExpected, samplesActual);
        }

        [Test]
#if SIMULATION_TOOLS_PRESENT
        [Unity.Simulation.Tools.CloudTest]
#endif
        public void Enabled_StartsTrue()
        {
            var sensor1 = DatasetCapture.RegisterSensor(DatasetCapture.RegisterEgo(""), "cam", "1", 1, 1);
            Assert.IsTrue(sensor1.Enabled);
        }
    }
}<|MERGE_RESOLUTION|>--- conflicted
+++ resolved
@@ -58,11 +58,9 @@
         }
 
         [UnityTest]
-<<<<<<< HEAD
-#if SIMULATION_TOOLS_PRESENT
-        [Unity.Simulation.Tools.CloudTest]
-#endif
-=======
+#if SIMULATION_TOOLS_PRESENT
+        [Unity.Simulation.Tools.CloudTest]
+#endif
         public IEnumerator SequenceTimeOfNextCapture_ReportsCorrectTime()
         {
             var ego = DatasetCapture.RegisterEgo("ego");
@@ -87,7 +85,6 @@
         }
 
         [UnityTest]
->>>>>>> 4e70bb0d
         public IEnumerator FramesScheduledBySensorConfig()
         {
             var ego = DatasetCapture.RegisterEgo("ego");
