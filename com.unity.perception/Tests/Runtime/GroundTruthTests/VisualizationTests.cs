﻿using System;
using System.Collections;
using System.Collections.Generic;
using System.Text.RegularExpressions;
using NUnit.Framework;
using Unity.Collections;
using UnityEngine;
using UnityEngine.Perception.GroundTruth;
#if HDRP_PRESENT
using UnityEngine.Rendering.HighDefinition;
#endif
using UnityEngine.TestTools;
using Object = UnityEngine.Object;

namespace GroundTruthTests
{
    [TestFixture]
    public class VisualizationTests : GroundTruthTestBase
    {
<<<<<<< HEAD
        [Test]
#if SIMULATION_TOOLS_PRESENT
        [Unity.Simulation.Tools.CloudTest]
#endif
        public void VisualizedCamera_SetsUpCanvasAndSecondCamera()
=======
        GameObject SetupCameraSemanticSegmentation(string name)
>>>>>>> 4e70bb0d
        {
            var object1 = new GameObject(name);
            object1.SetActive(false);
            var camera = object1.AddComponent<Camera>();
            var perceptionCamera1 = object1.AddComponent<PerceptionCamera>();
            perceptionCamera1.showVisualizations = true;

#if HDRP_PRESENT
            var hdAdditionalCameraData = object1.AddComponent<HDAdditionalCameraData>();
#endif

            var labelConfig = ScriptableObject.CreateInstance<SemanticSegmentationLabelConfig>();

            labelConfig.Init(new List<SemanticSegmentationLabelEntry>()
            {
                new SemanticSegmentationLabelEntry()
                {
                    label = "label",
                    color = new Color32(10, 20, 30, System.Byte.MaxValue)
                }
            });

            var semanticSegmentationLabeler = new SemanticSegmentationLabeler(labelConfig);

            perceptionCamera1.AddLabeler(semanticSegmentationLabeler);
            return object1;
        }


        [UnityTest]
        public IEnumerator VisualizedCamera_SetsUpCanvas()
        {
            var object1 = SetupCameraSemanticSegmentation(nameof(VisualizedCamera_SetsUpCanvas));
            object1.SetActive(true);
            AddTestObjectForCleanup(object1);

            // Need to wait to make sure a visualization call is made so that the canvas will be constructed
            yield return null;

            Assert.IsNotNull(GameObject.Find(nameof(VisualizedCamera_SetsUpCanvas) + "_segmentation_canvas"));
        }
        [Test]
#if SIMULATION_TOOLS_PRESENT
        [Unity.Simulation.Tools.CloudTest]
#endif
        public void TwoCamerasVisualizing_CausesWarningAndDisablesVisualization()
        {
            var object1 = new GameObject();
            object1.name = nameof(TwoCamerasVisualizing_CausesWarningAndDisablesVisualization);
            object1.SetActive(false);
            object1.AddComponent<Camera>();
            var perceptionCamera1 = object1.AddComponent<PerceptionCamera>();
            perceptionCamera1.showVisualizations = true;
            AddTestObjectForCleanup(object1);

            var object2 = new GameObject();
            object2.SetActive(false);
            object2.name = nameof(TwoCamerasVisualizing_CausesWarningAndDisablesVisualization) + "2";
            object2.AddComponent<Camera>();
            var perceptionCamera2 = object2.AddComponent<PerceptionCamera>();
            perceptionCamera2.showVisualizations = true;
            AddTestObjectForCleanup(object2);

            object1.SetActive(true);
            LogAssert.Expect(LogType.Warning, $"Currently only one PerceptionCamera may be visualized at a time. Disabling visualization on {nameof(TwoCamerasVisualizing_CausesWarningAndDisablesVisualization)}2.");
            object2.SetActive(true);
        }
        [UnityTest]
#if SIMULATION_TOOLS_PRESENT
        [Unity.Simulation.Tools.CloudTest]
#endif
        public IEnumerator DestroyCamera_RemovesVisualization()
        {
            var object1 = SetupCameraSemanticSegmentation(nameof(DestroyCamera_RemovesVisualization));
            object1.SetActive(true);
            AddTestObjectForCleanup(object1);
            //wait a frame to make sure visualize is called once
            yield return null;
            Assert.IsNotNull(GameObject.Find(nameof(DestroyCamera_RemovesVisualization) + "_segmentation_canvas"));
            Object.DestroyImmediate(object1);
            //wait a frame to allow objects destroyed via Destroy() to be cleaned up
            yield return null;
            Assert.IsNull(GameObject.Find(nameof(DestroyCamera_RemovesVisualization) + "_segmentation_canvas"));
        }
<<<<<<< HEAD
        [Test]
#if SIMULATION_TOOLS_PRESENT
        [Unity.Simulation.Tools.CloudTest]
#endif
        public void DestroyAndRecreateCamera_ProperlyVisualizes()
=======
        [UnityTest]
        public IEnumerator DestroyAndRecreateCamera_ProperlyVisualizes()
>>>>>>> 4e70bb0d
        {
            var object1 = SetupCameraSemanticSegmentation(nameof(DestroyAndRecreateCamera_ProperlyVisualizes));
            object1.SetActive(true);
            AddTestObjectForCleanup(object1);
            //wait a frame to make sure visualize is called once
            yield return null;
            Object.DestroyImmediate(object1);

            var object2 = SetupCameraSemanticSegmentation(nameof(DestroyAndRecreateCamera_ProperlyVisualizes) + "2");
            object2.SetActive(true);
            AddTestObjectForCleanup(object2);

            //wait a frame to make sure visualize is called once
            yield return null;

            Assert.IsNotNull(GameObject.Find(nameof(DestroyAndRecreateCamera_ProperlyVisualizes) + "2_segmentation_canvas"));
        }

        [UnityTest]
        public IEnumerator TwoLabelersOfSameType_ProperlyStoredInHud()
        {
            var label = "label";
            var planeObject = TestHelper.CreateLabeledPlane(.1f, label);
            AddTestObjectForCleanup(planeObject);

            var object1 = new GameObject("PerceptionCamera");
            object1.SetActive(false);
            object1.AddComponent<Camera>();
            var perceptionCamera = object1.AddComponent<PerceptionCamera>();
            perceptionCamera.showVisualizations = true;

#if HDRP_PRESENT
            var hdAdditionalCameraData = object1.AddComponent<HDAdditionalCameraData>();
#endif
            var cfg = ScriptableObject.CreateInstance<IdLabelConfig>();

            cfg.Init(new List<IdLabelEntry>
            {
                new IdLabelEntry
                {
                    id = 1,
                    label = label
                }
            });

            var labeler1 = new ObjectCountLabeler(cfg);
            labeler1.objectCountMetricId = "a1da3c27-369d-4929-aea6-d01614635ce2";
            var labeler2 = new ObjectCountLabeler(cfg);
            labeler1.objectCountMetricId = "b1da3c27-369d-4929-aea6-d01614635ce2";

            perceptionCamera.AddLabeler(labeler1);
            perceptionCamera.AddLabeler(labeler2);

            object1.SetActive(true);
            AddTestObjectForCleanup(object1);

            //wait a couple of frames to make sure visualize has been called
            yield return null;
            yield return null;

            Assert.AreEqual(perceptionCamera.hudPanel.entryCount, 2);

            labeler2.visualizationEnabled = false;

            yield return null;

            Assert.AreEqual(perceptionCamera.hudPanel.entryCount, 1);

        }
    }
}<|MERGE_RESOLUTION|>--- conflicted
+++ resolved
@@ -17,15 +17,7 @@
     [TestFixture]
     public class VisualizationTests : GroundTruthTestBase
     {
-<<<<<<< HEAD
-        [Test]
-#if SIMULATION_TOOLS_PRESENT
-        [Unity.Simulation.Tools.CloudTest]
-#endif
-        public void VisualizedCamera_SetsUpCanvasAndSecondCamera()
-=======
         GameObject SetupCameraSemanticSegmentation(string name)
->>>>>>> 4e70bb0d
         {
             var object1 = new GameObject(name);
             object1.SetActive(false);
@@ -55,6 +47,9 @@
         }
 
 
+#if SIMULATION_TOOLS_PRESENT
+        [Unity.Simulation.Tools.CloudTest]
+#endif
         [UnityTest]
         public IEnumerator VisualizedCamera_SetsUpCanvas()
         {
@@ -67,10 +62,8 @@
 
             Assert.IsNotNull(GameObject.Find(nameof(VisualizedCamera_SetsUpCanvas) + "_segmentation_canvas"));
         }
+
         [Test]
-#if SIMULATION_TOOLS_PRESENT
-        [Unity.Simulation.Tools.CloudTest]
-#endif
         public void TwoCamerasVisualizing_CausesWarningAndDisablesVisualization()
         {
             var object1 = new GameObject();
@@ -110,16 +103,12 @@
             yield return null;
             Assert.IsNull(GameObject.Find(nameof(DestroyCamera_RemovesVisualization) + "_segmentation_canvas"));
         }
-<<<<<<< HEAD
-        [Test]
+
 #if SIMULATION_TOOLS_PRESENT
         [Unity.Simulation.Tools.CloudTest]
 #endif
-        public void DestroyAndRecreateCamera_ProperlyVisualizes()
-=======
         [UnityTest]
         public IEnumerator DestroyAndRecreateCamera_ProperlyVisualizes()
->>>>>>> 4e70bb0d
         {
             var object1 = SetupCameraSemanticSegmentation(nameof(DestroyAndRecreateCamera_ProperlyVisualizes));
             object1.SetActive(true);
