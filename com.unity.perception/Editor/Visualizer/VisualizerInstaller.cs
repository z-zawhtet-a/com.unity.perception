using System;
using System.Collections.Generic;
using System.Diagnostics;
using System.IO;
using System.Text.RegularExpressions;
using System.Threading;
using System.Threading.Tasks;
using UnityEditor;
using UnityEngine;
using UnityEngine.Perception.GroundTruth;

public class VisualizerInstaller : EditorWindow
{

    //This files stores entries as ProjectDataPath,PythonPID,Port,VisualizerPID
    //It keeps a record of the instances of visualizer opened so that we don't open a new one everytime
    private static readonly string _filename_streamlit_instances = "Unity/streamlit_instances.csv";
    private static string PathToStreamlitInstances
    {
        get
        {
#if UNITY_EDITOR_WIN
            return Path.Combine(Environment.GetFolderPath(Environment.SpecialFolder.LocalApplicationData), _filename_streamlit_instances);
#elif UNITY_EDITOR_OSX
<<<<<<< HEAD
            return Path.Combine(Environment.GetFolderPath(Environment.SpecialFolder.Personal), _filename_streamlit_instances);
=======
            return Path.Combine(
                        Path.Combine(
                            Environment.GetFolderPath(Environment.SpecialFolder.Personal), "Library"
                        ),
                    _filenameStreamlitInstances);
>>>>>>> 689d38c4
#endif
        }
    }
    private static readonly string nameOfVisualizerProcess
#if UNITY_EDITOR_WIN
        = "datasetvisualizer";
#elif UNITY_EDITOR_OSX
        = "bash";
#else
        = "";
#endif

    

    /// <summary>
    /// Install visualizer (Assumes python3 and pip3 are already installed)
    /// - installs virtualenv if it is not already installed
    /// - and setups a virtual environment for visualizer
    /// </summary>
    [MenuItem("Window/Visualizer/Setup")]
    static void SetupVisualizer()
    { 
        string project = Application.dataPath;

        (int pythonPID, int port, int visualizerPID) = ReadEntry(project);

        //If there is a python instance for this project AND it is alive then setup will fail (must kill instance)
        if(pythonPID != -1 && ProcessAlive(pythonPID, port, visualizerPID))
        {
            if (EditorUtility.DisplayDialog("Kill visualizer?",
                "The visualizer tool can't be running while you setup, would you like to kill the current instance?",
                "Kill visualizer",
                "Cancel"))
            {
                Process.GetProcessById(pythonPID + 1).Kill();
            }
            else
            {
                return;
            }
        }
        

        int steps = 3;
        int ExitCode = 0;

        //==============================SETUP PATHS======================================
#if UNITY_EDITOR_WIN
        string packagesPath = Path.GetFullPath(Application.dataPath.Replace("/Assets","/Library/PythonInstall/Scripts"));
#elif UNITY_EDITOR_OSX
        string packagesPath = Path.GetFullPath(Application.dataPath.Replace("/Assets","/Library/PythonInstall/bin"));
#endif

#if UNITY_EDITOR_WIN
        packagesPath = packagesPath.Replace("/", "\\");
#endif

        
        //==============================INSTALL VISUALIZER IN PYTHON FOR UNITY======================================

        EditorUtility.DisplayProgressBar("Setting up the Visualizer", "Installing the Visualizer...", 2.5f / steps);
#if UNITY_EDITOR_WIN
        ExecuteCMD($"\"{packagesPath}\"\\pip3.bat install --no-warn-script-location unity-cv-datasetvisualizer", ref ExitCode);
#elif UNITY_EDITOR_OSX
        ExecuteCMD($"cd \'{packagesPath}\'; ./python3.7 -m pip install unity-cv-datasetvisualizer", ref ExitCode);
#endif
        if (ExitCode != 0) {
            EditorUtility.ClearProgressBar();
            return;
        }

        EditorUtility.ClearProgressBar();

        PlayerPrefs.SetInt("VisualizerSetup", 1);
    }

    /// <summary>
    /// Executes command in cmd or console depending on system
    /// </summary>
    /// <param name="command">The command to execute</param>
    /// <param name="waitForExit">Should it wait for exit before returning to the editor (i.e. is it not async?)</param>
    /// <param name="displayWindow">Should the command window be displayed</param>
    /// <returns></returns>
    private static int ExecuteCMD(string command, ref int ExitCode, bool waitForExit = true, bool displayWindow = false, bool redirectOutput = false)
    {
        string shell = "";
        string argument = "";
        string output = "";

#if UNITY_EDITOR_WIN
        shell = "cmd.exe";
        argument = $"/c \"{command}\"";
#elif UNITY_EDITOR_OSX
        shell = "/bin/bash";
        argument = $"-c \"{command}\"";
#endif

        ProcessStartInfo info = new ProcessStartInfo(shell, argument);

        info.CreateNoWindow = !displayWindow;
        info.UseShellExecute = false;
        info.RedirectStandardOutput = false;
        info.RedirectStandardError = waitForExit;

        Process cmd = Process.Start(info);

        if (!waitForExit)
        {
            return cmd.Id;
        }


        cmd.WaitForExit();
        if (redirectOutput) {
            output = cmd.StandardOutput.ReadToEnd();
        }

        ExitCode = cmd.ExitCode;
        if (ExitCode != 0)
        {
            UnityEngine.Debug.LogError($"Error - {ExitCode} - Failed to execute: {command} - {cmd.StandardError.ReadToEnd()}");
        }

        cmd.Close();

        return -1;
    }
    /// <summary>
    /// If an instance is already running for this project it opens the browser at the correct port
    /// If no instance is found it launches a new process
    /// </summary>
    [MenuItem("Window/Visualizer/Run")]
    private static void RunVisualizer()
    {
        if (!PlayerPrefs.HasKey("VisualizerSetup") || PlayerPrefs.GetInt("VisualizerSetup") != 1)
        {
            SetupVisualizer();
        }

        //The dataPath is used as a unique identifier for the project
        string project = Application.dataPath;

        (int pythonPID, int port, int visualizerPID) = ReadEntry(project);

        //If there is a python instance for this project AND it is alive then just run browser
        if(pythonPID != -1 && ProcessAlive(pythonPID, port, visualizerPID))
        {
            LaunchBrowser(port);            
        }
        //Otherwise delete any previous entry for this project and launch a new process
        else
        {
            DeleteEntry(project); 
            Process[] before = Process.GetProcesses();

            int errorCode = ExecuteVisualizer();
            if(errorCode == -1)
            {
                UnityEngine.Debug.LogError("Could not launch visualizer tool");
                return;
            }
            Process[] after = null;

            int maxAttempts = 5;
            //Poll for new processes until the visualizer process is launched
            int newVisualizerPID = -1;
            int attempts = 0;
            while(newVisualizerPID == -1)
            {
                Thread.Sleep(1000);
                after = Process.GetProcesses();
                newVisualizerPID = GetNewProcessID(before, after, nameOfVisualizerProcess);
                if(attempts == maxAttempts)
                {
                    UnityEngine.Debug.LogError("Failed to get visualizer ID");
                    return;
                }
                attempts++;
            }

            //Poll for new processes until the streamlit python script is launched
            int newPythonPID = -1;
            attempts = 0;
            while(newPythonPID == -1)
            {
                Thread.Sleep(1000);
                after = Process.GetProcesses();
                newPythonPID = GetNewProcessID(before, after, "python");
                if(attempts == maxAttempts)
                {
                    UnityEngine.Debug.LogError("Failed to get python ID");
                    return;
                }
                attempts++;
            }

            //Poll until the python script starts using the port
            int newPort = -1;
            attempts = 0;
            while(newPort == -1)
            {
                Thread.Sleep(1000);
                newPort = GetPortForPID(newPythonPID);
                if(attempts == maxAttempts)
                {
                    UnityEngine.Debug.LogError("Failed to get PORT");
                    return;
                }
                attempts++;
            }

            //Save this into the streamlit_instances.csv file
            WriteEntry(project, newPythonPID, newPort, newVisualizerPID);

            //When launching the process it will try to open a new tab in the default browser, however if a tab for it already exists it will not
            //For convinience if the user wants to force a new one to open they can press on "manually open"
            /*if (EditorUtility.DisplayDialog("Opening Visualizer Tool",
                $"The visualizer tool should open shortly in your default browser at http://localhost:{newPort}.\n\nIf this is not the case after a few seconds you may open it manually",
                "Manually Open",
                "Cancel"))
            {
                LaunchBrowser(newPort);
            }*/

            LaunchBrowser(newPort);
            
        }
    }

    /// <summary>
    /// Runs visualizer instance (streamlit) from the python for unity install
    /// </summary>
    static int ExecuteVisualizer()
    {
        string path = Path.GetFullPath(Application.dataPath.Replace("/Assets", ""));
#if UNITY_EDITOR_WIN
        string packagesPath = Path.GetFullPath(Application.dataPath.Replace("/Assets","/Library/PythonInstall/Scripts"));
#elif UNITY_EDITOR_OSX
        string packagesPath = Application.dataPath.Replace("/Assets","/Library/PythonInstall/bin");
#endif

        string pathToData = PlayerPrefs.GetString(SimulationState.latestOutputDirectoryKey);
#if UNITY_EDITOR_WIN
        path = path.Replace("/", "\\");
        packagesPath = packagesPath.Replace("/", "\\");
        pathToData = pathToData.Replace("/", "\\");
#endif
        string command = "";
#if UNITY_EDITOR_WIN
        command = $"cd \"{pathToData}\" && \"{packagesPath}\\datasetvisualizer.exe\" preview --data=\".\"";
#elif UNITY_EDITOR_OSX
        command = $"cd \'{pathToData}\'; \'{packagesPath}/datasetvisualizer\' preview --data=\'.\'";
#endif

        UnityEngine.Debug.Log(pathToData);

        UnityEngine.Debug.Log(command);

        int ExitCode = 0;
        int PID = ExecuteCMD(command, ref ExitCode, waitForExit: false, displayWindow: false);
        if (ExitCode != 0)
        {
            UnityEngine.Debug.LogError("Problem occured when launching the visualizer - Exit Code: " + ExitCode);
            return -1;
        }
        return PID;
    }

    private static (int pythonPID, int port, int visualizerPID) ReadEntry(string project)
    {
        string path = PathToStreamlitInstances;
        if (!Directory.Exists(PathToStreamlitInstances))
        if (!File.Exists(path))
            return (-1,-1,-1);
        using (StreamReader sr = File.OpenText(path))
        {
            string line;
            while ((line = sr.ReadLine()) != null)
            {
                string[] entry = line.TrimEnd().Split(',');
                if(entry[0] == project)
                {
                    //The -1 on ports is because the System.Diagnosis.Process API starts at 0 where as the PID in Windows and Mac start at 1
                    return (int.Parse(entry[1]) -1, int.Parse(entry[2]), int.Parse(entry[3]) -1);
                }
            }
        }
        return (-1,-1,-1);
    }

    private static void WriteEntry(string project, int pythonId, int port, int visualizerId)
    {
        string path = PathToStreamlitInstances;
        using (StreamWriter sw = File.AppendText(path))
        {
            sw.WriteLine($"{project},{pythonId},{port},{visualizerId}");
        }
    }

    private static void DeleteEntry(string project)
    {
        string path = PathToStreamlitInstances;
        if (!File.Exists(path))
            return;
        List<string> entries = new List<string>(File.ReadAllLines(path));
        entries = entries.FindAll(x => !x.StartsWith(project));
        using(StreamWriter sw = File.CreateText(path))
        {
            foreach(string entry in entries)
            {
                sw.WriteLine(entry.TrimEnd());
            }
        }
    }

    /// <summary>
    /// Finds the process id of the first process that is different between the before and after array
    /// and that contains name
    /// </summary>
    /// <param name="before"></param>
    /// <param name="after"></param>
    /// <param name="name"></param>
    /// <returns></returns>
    private static int GetNewProcessID(Process[] before, Process[] after, string name)
    {
        foreach(Process p in after)
        {
            bool isNew = true;
            // try/catch to skip any process that may not exist anymore
            try
            {
                if (p.ProcessName.ToLower().Contains(name))
                {
                    foreach (Process q in before)
                    {
                        if (p.Id == q.Id)
                        {
                            isNew = false;
                            break;
                        }
                    }
                    if (isNew)
                    {
                        return p.Id;
                    }
                }
            }
            catch { }
        }
        return -1;
    }

    /// <summary>
    /// Finds which port the process PID is using
    /// </summary>
    /// <param name="PID"></param>
    /// <returns></returns>
    private static int GetPortForPID(int PID)
    {
        foreach(ProcessPort p in ProcessPorts.ProcessPortMap)
        {
            if(p.ProcessId == PID)
            {
                return p.PortNumber;
            }
        }
        return -1;
    }

    /// <summary>
    /// Launches browser at localhost:port
    /// </summary>
    /// <param name="port"></param>
    private static void LaunchBrowser(int port)
    {
        Process.Start($"http://localhost:{port}");
    }

    /// <summary>
    /// Check if streamlit process is alive
    /// </summary>
    /// <param name="pythonPID"></param>
    /// <param name="port"></param>
    /// <param name="visualizerPID"></param>
    /// <returns></returns>
    private static bool ProcessAlive(int pythonPID, int port, int visualizerPID)
    {
        return PIDExists(pythonPID) &&
            checkProcessName(pythonPID, "python") &&
            ProcessListensToPort(pythonPID, port) &&
            PIDExists(visualizerPID) &&
            checkProcessName(visualizerPID, nameOfVisualizerProcess);
    }

    /// <summary>
    /// Check if a process with ProcessId = PID is alive
    /// </summary>
    /// <param name="PID"></param>
    /// <returns></returns>
    private static bool PIDExists(int PID)
    {
         try
         {
            Process proc = Process.GetProcessById(PID + 1);
            if (proc.HasExited)
            {
                return false;
            }
            else
            {  
                return true;
            }
         }
         catch (ArgumentException)
         {
            return false;
         }
    }

    /// <summary>
    /// Check if process with PID has a name that contains "name"
    /// </summary>
    /// <param name="PID"></param>
    /// <param name="name"></param>
    /// <returns></returns>
    private static bool checkProcessName(int PID, string name)
    {
        Process proc = Process.GetProcessById(PID + 1);
        return proc.ProcessName.ToLower().Contains(name);
    }

    /// <summary>
    /// Check if the given PID listens to given port
    /// </summary>
    /// <param name="PID"></param>
    /// <param name="port"></param>
    /// <returns></returns>
    private static bool ProcessListensToPort(int PID, int port)
    {
        List<ProcessPort> processes = ProcessPorts.ProcessPortMap.FindAll(
            x => x.ProcessId == PID + 1 && x.PortNumber == port
        );
        return processes.Count >= 1;
    }

    /// <summary>
    /// Static class that returns the list of processes and the ports those processes use.
    /// </summary>
    private static class ProcessPorts
    {
        /// <summary>
        /// A list of ProcesesPorts that contain the mapping of processes and the ports that the process uses.
        /// </summary>
        public static List<ProcessPort> ProcessPortMap
        {
            get
            {
                return GetNetStatPorts();
            }
        }


        /// <summary>
        /// This method distills the output from Windows: netstat -a -n -o or OSX: netstat -v -a into a list of ProcessPorts that provide a mapping between
        /// the process (name and id) and the ports that the process is using.
        /// </summary>
        /// <returns></returns>
        private static List<ProcessPort> GetNetStatPorts()
        {
            List<ProcessPort> ProcessPorts = new List<ProcessPort>();

            try
            {
                using (Process Proc = new Process())
                {

                    ProcessStartInfo StartInfo = new ProcessStartInfo();
#if UNITY_EDITOR_WIN
                    StartInfo.FileName = "netstat.exe";
                    StartInfo.Arguments = "-a -n -o";
#elif UNITY_EDITOR_OSX
                    StartInfo.FileName = "netstat";
                    StartInfo.Arguments = "-v -a";
#endif
                    StartInfo.WindowStyle = ProcessWindowStyle.Hidden;
                    StartInfo.UseShellExecute = false;
                    StartInfo.RedirectStandardInput = true;
                    StartInfo.RedirectStandardOutput = true;
                    StartInfo.RedirectStandardError = true;

                    Proc.StartInfo = StartInfo;
                    Proc.Start();
#if UNITY_EDITOR_OSX
                    Proc.WaitForExit(2500);
#endif

                    StreamReader StandardOutput = Proc.StandardOutput;
                    StreamReader StandardError = Proc.StandardError;

                    string NetStatContent = StandardOutput.ReadToEnd() + StandardError.ReadToEnd();
                    string NetStatExitStatus = Proc.ExitCode.ToString();

                    if (NetStatExitStatus != "0")
                    {
                        UnityEngine.Debug.LogError("NetStat command failed.   This may require elevated permissions.");
                    }

                    string[] NetStatRows = null;
#if UNITY_EDITOR_WIN
                    NetStatRows = Regex.Split(NetStatContent, "\r\n");
#elif UNITY_EDITOR_OSX
                    NetStatRows = Regex.Split(NetStatContent, "\n");
#endif

                    foreach (string NetStatRow in NetStatRows)
                    {
                        string[] Tokens = Regex.Split(NetStatRow, "\\s+");
#if UNITY_EDITOR_WIN
                        if (Tokens.Length > 4 && (Tokens[1].Equals("UDP") || Tokens[1].Equals("TCP")))
                        {
                            string IpAddress = Regex.Replace(Tokens[2], @"\[(.*?)\]", "1.1.1.1");
                            try
                            {
                                ProcessPorts.Add(new ProcessPort(
                                    Tokens[1] == "UDP" ? GetProcessName(Convert.ToInt16(Tokens[4])) : GetProcessName(Convert.ToInt32(Tokens[5])),
                                    Tokens[1] == "UDP" ? Convert.ToInt32(Tokens[4]) : Convert.ToInt32(Tokens[5]),
                                    IpAddress.Contains("1.1.1.1") ? String.Format("{0}v6", Tokens[1]) : String.Format("{0}v4", Tokens[1]),
                                    Convert.ToInt32(IpAddress.Split(':')[1])
                                ));
                            }
                            catch
                            {
                                UnityEngine.Debug.LogError("Could not convert the following NetStat row to a Process to Port mapping.");
                                UnityEngine.Debug.LogError(NetStatRow);
                            }
                        }
                        else
                        {
                            if (!NetStatRow.Trim().StartsWith("Proto") && !NetStatRow.Trim().StartsWith("Active") && !String.IsNullOrWhiteSpace(NetStatRow))
                            {
                                UnityEngine.Debug.LogError("Unrecognized NetStat row to a Process to Port mapping.");
                                UnityEngine.Debug.LogError(NetStatRow);
                            }
                        }
#elif UNITY_EDITOR_OSX
                        if (Tokens.Length == 12 && Tokens[0].Equals("tcp4") & (Tokens[3].Contains("localhost") || Tokens[3].Contains("*.")))
                        {
                            try
                            {
                                if(Tokens[5] != "CLOSED"){
                                    ProcessPorts.Add(new ProcessPort(
                                        GetProcessName(Convert.ToInt32(Tokens[8])),
                                        Convert.ToInt32(Tokens[8]),
                                        "tcp4",
                                        Convert.ToInt32(Tokens[3].Split('.')[1])
                                    ));
                                }
                            }
                            catch
                            {
                                UnityEngine.Debug.LogError("Could not convert the following NetStat row to a Process to Port mapping.");
                                UnityEngine.Debug.LogError(NetStatRow);
                            }
                        }
#endif
                    }
                }
            }
            catch (Exception ex)
            {
                UnityEngine.Debug.LogError(ex.Message);
            }
            return ProcessPorts;
        }

        /// <summary>
        /// Private method that handles pulling the process name (if one exists) from the process id.
        /// </summary>
        /// <param name="ProcessId"></param>
        /// <returns></returns>
        private static string GetProcessName(int ProcessId)
        {
            string procName = "UNKNOWN";

            try
            {
                procName = Process.GetProcessById(ProcessId).ProcessName;
            }
            catch { }

            return procName;
        }
    }

    /// <summary>
    /// A mapping for processes to ports and ports to processes that are being used in the system.
    /// </summary>
    private class ProcessPort
    {
        private string _ProcessName = String.Empty;
        private int _ProcessId = 0;
        private string _Protocol = String.Empty;
        private int _PortNumber = 0;

        /// <summary>
        /// Internal constructor to initialize the mapping of process to port.
        /// </summary>
        /// <param name="ProcessName">Name of process to be </param>
        /// <param name="ProcessId"></param>
        /// <param name="Protocol"></param>
        /// <param name="PortNumber"></param>
        internal ProcessPort (string ProcessName, int ProcessId, string Protocol, int PortNumber)
        {
            _ProcessName = ProcessName;
            _ProcessId = ProcessId;
            _Protocol = Protocol;
            _PortNumber = PortNumber;
        }

        public string ProcessPortDescription
        {
            get
            {
                return String.Format("{0} ({1} port {2} pid {3})", _ProcessName, _Protocol, _PortNumber, _ProcessId);
            }
        }
        public string ProcessName
        {
            get { return _ProcessName; }
        }
        public int ProcessId
        {
            get { return _ProcessId; }
        }
        public string Protocol
        {
            get { return _Protocol; }
        }
        public int PortNumber
        {
            get { return _PortNumber; }
        }
    }
}<|MERGE_RESOLUTION|>--- conflicted
+++ resolved
@@ -22,15 +22,11 @@
 #if UNITY_EDITOR_WIN
             return Path.Combine(Environment.GetFolderPath(Environment.SpecialFolder.LocalApplicationData), _filename_streamlit_instances);
 #elif UNITY_EDITOR_OSX
-<<<<<<< HEAD
-            return Path.Combine(Environment.GetFolderPath(Environment.SpecialFolder.Personal), _filename_streamlit_instances);
-=======
             return Path.Combine(
                         Path.Combine(
                             Environment.GetFolderPath(Environment.SpecialFolder.Personal), "Library"
                         ),
                     _filenameStreamlitInstances);
->>>>>>> 689d38c4
 #endif
         }
     }
@@ -43,7 +39,7 @@
         = "";
 #endif
 
-    
+
 
     /// <summary>
     /// Install visualizer (Assumes python3 and pip3 are already installed)
@@ -52,7 +48,7 @@
     /// </summary>
     [MenuItem("Window/Visualizer/Setup")]
     static void SetupVisualizer()
-    { 
+    {
         string project = Application.dataPath;
 
         (int pythonPID, int port, int visualizerPID) = ReadEntry(project);
@@ -72,7 +68,7 @@
                 return;
             }
         }
-        
+
 
         int steps = 3;
         int ExitCode = 0;
@@ -88,7 +84,7 @@
         packagesPath = packagesPath.Replace("/", "\\");
 #endif
 
-        
+
         //==============================INSTALL VISUALIZER IN PYTHON FOR UNITY======================================
 
         EditorUtility.DisplayProgressBar("Setting up the Visualizer", "Installing the Visualizer...", 2.5f / steps);
@@ -178,12 +174,12 @@
         //If there is a python instance for this project AND it is alive then just run browser
         if(pythonPID != -1 && ProcessAlive(pythonPID, port, visualizerPID))
         {
-            LaunchBrowser(port);            
+            LaunchBrowser(port);
         }
         //Otherwise delete any previous entry for this project and launch a new process
         else
         {
-            DeleteEntry(project); 
+            DeleteEntry(project);
             Process[] before = Process.GetProcesses();
 
             int errorCode = ExecuteVisualizer();
@@ -256,7 +252,7 @@
             }*/
 
             LaunchBrowser(newPort);
-            
+
         }
     }
 
@@ -440,7 +436,7 @@
                 return false;
             }
             else
-            {  
+            {
                 return true;
             }
          }
