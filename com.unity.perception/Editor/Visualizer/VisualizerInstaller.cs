#if UNITY_EDITOR_WIN || UNITY_EDITOR_OSX
using System;
using System.Collections.Generic;
using System.Diagnostics;
using System.IO;
using System.Linq;
using System.Text.RegularExpressions;
using System.Threading;
using System.Threading.Tasks;
using UnityEngine;
using UnityEngine.Perception.GroundTruth;
using Debug = UnityEngine.Debug;

namespace UnityEditor.Perception.Visualizer
{
    public class VisualizerInstaller : EditorWindow
    {
        //This files stores entries as ProjectDataPath,PythonPID,Port,VisualizerPID
        //It keeps a record of the instances of visualizer opened so that we don't open a new one everytime
        const string k_FilenameStreamlitInstances = "Unity/streamlit_instances.csv";

        static string PathToStreamlitInstances
        {
            get
            {
#if UNITY_EDITOR_WIN
                return Path.Combine(Environment.GetFolderPath(Environment.SpecialFolder.LocalApplicationData), k_FilenameStreamlitInstances);
#elif UNITY_EDITOR_OSX
                return Path.Combine(
                            Path.Combine(
                                Environment.GetFolderPath(Environment.SpecialFolder.Personal), "Library"
                            ),
                            k_FilenameStreamlitInstances);
#endif
            }
        }

        const string k_NameOfVisualizerProcess
#if UNITY_EDITOR_OSX
            = "bash";
#elif UNITY_EDITOR_WIN
            = "datasetvisualizer";
#endif

        // ReSharper disable Unity.PerformanceAnalysis
        /// <summary>
        /// Install visualizer (Assumes python3 and pip3 are already installed)
        /// - installs virtualenv if it is not already installed
        /// - and setups a virtual environment for visualizer
        /// </summary>
        static void SetupVisualizer()
        {
            var project = Application.dataPath;

            var (pythonPid, port, visualizerPid) = ReadEntry(project);

            //If there is a python instance for this project AND it is alive then setup will fail (must kill instance)
            if (pythonPid != -1 && ProcessAlive(pythonPid, port, visualizerPid))
            {
                if (EditorUtility.DisplayDialog("Kill visualizer?",
                    "The visualizer tool can't be running while you setup, would you like to kill the current instance?",
                    "Kill visualizer",
                    "Cancel"))
                {
                    Process.GetProcessById(pythonPid + 1).Kill();
                }
                else
                {
                    return;
                }
            }

            const int steps = 3;
            var exitCode = 0;
            string output = null;

            //==============================SETUP PATHS======================================
#if UNITY_EDITOR_WIN
            var packagesPath = Path.GetFullPath(Application.dataPath.Replace("/Assets", "/Library/PythonInstall/Scripts"));
#elif UNITY_EDITOR_OSX
            string packagesPath = Path.GetFullPath(Application.dataPath.Replace("/Assets","/Library/PythonInstall/bin"));
#endif

#if UNITY_EDITOR_WIN
            packagesPath = packagesPath.Replace("/", "\\");
#endif

            //==============================INSTALL VISUALIZER IN PYTHON FOR UNITY======================================

<<<<<<< HEAD
            EditorUtility.DisplayProgressBar("Setting up the Visualizer", "Installing Visualizer (This may take a few minutes - this only happens once)", 2.5f / steps);
#if UNITY_EDITOR_WIN
=======
            EditorUtility.DisplayProgressBar("Setting up the Visualizer", "Installing Visualizer (This may take a few minutes)", 2f / steps);
    #if UNITY_EDITOR_WIN
>>>>>>> d181088e
            ExecuteCmd($"\"{packagesPath}\"\\pip3.bat install --upgrade --no-warn-script-location unity-cv-datasetvisualizer", ref exitCode, ref output, waitForExit: -1);
#elif UNITY_EDITOR_OSX
            ExecuteCmd($"cd \'{packagesPath}\'; ./python3.7 -m pip install --upgrade unity-cv-datasetvisualizer", ref exitCode, ref output, waitForExit: -1);
#endif
            if (exitCode != 0)
            {
                EditorUtility.ClearProgressBar();
                return;
            }

            EditorUtility.ClearProgressBar();
            Debug.Log("Successfully installed visualizer");
        }

        /// <summary>
        /// Executes command in cmd or console depending on system
        /// </summary>
        /// <param name="command">The command to execute</param>
        /// <param name="exitCode">int reference to get exit code</param>
        /// <param name="output">string reference to save output</param>
        /// <param name="waitForExit">Should it wait for exit before returning to the editor (i.e. is it not async?)</param>
        /// <param name="displayWindow">Should the command window be displayed</param>
        /// <param name="getOutput">Whether or not to get output</param>
        /// <returns>PID of process that started</returns>
        static int ExecuteCmd(string command, ref int exitCode, ref string output, int waitForExit = 0, bool displayWindow = false, bool getOutput = false)
        {
#if UNITY_EDITOR_WIN
            const string shell = "cmd.exe";
            var argument = $"/c \"{command}\"";
#elif UNITY_EDITOR_OSX
            const string shell = "/bin/bash";
            var argument = $"-c \"{command}\"";
#endif

            var info = new ProcessStartInfo(shell, argument);

            info.CreateNoWindow = !displayWindow;
            info.UseShellExecute = false;
            info.RedirectStandardOutput = getOutput;
            info.RedirectStandardError = waitForExit > 0;

            var cmd = Process.Start(info);
            if (cmd == null)
            {
                Debug.LogError($"Could not create process using command {command}");
                return 0;
            }

            switch (waitForExit)
            {
                case 0:
                    return cmd.Id;
                case -1:
                    cmd.WaitForExit();
                    break;
                default:
                {
                    if (waitForExit > 0)
                    {
                        cmd.WaitForExit(waitForExit);
                    }

                    break;
                }
            }

            if (getOutput && waitForExit != 0)
            {
                output = cmd.StandardOutput.ReadToEnd();
            }

            if (cmd.HasExited)
            {
                exitCode = cmd.ExitCode;
                if (exitCode != 0)
                {
                    Debug.LogError($"Error - {exitCode} - Failed to execute: {command} - {cmd.StandardError.ReadToEnd()}");
                }
            }

            cmd?.Close();

            return 0;
        }

        // ReSharper disable Unity.PerformanceAnalysis
        /// <summary>
        /// If an instance is already running for this project it opens the browser at the correct port
        /// If no instance is found it launches a new process
        /// </summary>
        [MenuItem("Window/Visualizer/Run")]
        public static void RunVisualizer()
        {
            if (!CheckIfVisualizerInstalled())
            {
                SetupVisualizer();
            }

            //The dataPath is used as a unique identifier for the project
            var project = Application.dataPath;

            var (pythonPid, port, visualizerPid) = ReadEntry(project);

            EditorUtility.DisplayProgressBar("Opening Visualizer", "Checking if instance exists", 0.5f / 4);

            //If there is a python instance for this project AND it is alive then just run browser
            if (pythonPid != -1 && ProcessAlive(pythonPid, port, visualizerPid))
            {
                EditorUtility.DisplayProgressBar("Opening Visualizer", "Opening", 4f / 4);
                LaunchBrowser(port);
                EditorUtility.ClearProgressBar();
            }

            //Otherwise delete any previous entry for this project and launch a new process
            else
            {
                DeleteEntry(project);
                var before = Process.GetProcesses();

                EditorUtility.DisplayProgressBar("Opening Visualizer", "Running executable", 1f / 4);
                var errorCode = ExecuteVisualizer();
                if (errorCode == -1)
                {
                    Debug.LogError("Could not launch visualizer tool");
                    EditorUtility.ClearProgressBar();
                    return;
                }

                Process[] after;

                const int maxAttempts = 10;

                //Poll for new processes until the visualizer process is launched
                EditorUtility.DisplayProgressBar("Opening Visualizer", "Finding Visualizer instance", 2f / 4);
                var newVisualizerPid = -1;
                var attempts = 0;
                while (newVisualizerPid == -1)
                {
                    Thread.Sleep(1000);
                    after = Process.GetProcesses();
                    newVisualizerPid = GetNewProcessID(before, after, k_NameOfVisualizerProcess);
                    if (attempts == maxAttempts)
                    {
                        Debug.LogError("Failed to get visualizer ID");
                        EditorUtility.ClearProgressBar();
                        return;
                    }

                    attempts++;
                }

                //Poll for new processes until the streamlit python script is launched
                EditorUtility.DisplayProgressBar("Opening Visualizer", "Finding Streamlit instance", 3f / 4);
                var newPythonPid = -1;
                attempts = 0;
                while (newPythonPid == -1)
                {
                    Thread.Sleep(1000);
                    after = Process.GetProcesses();
                    newPythonPid = GetNewProcessID(before, after, "python");
                    if (attempts == maxAttempts)
                    {
                        Debug.LogError("Failed to get python ID");
                        EditorUtility.ClearProgressBar();
                        return;
                    }

                    attempts++;
                }

                //Poll until the python script starts using the port
                EditorUtility.DisplayProgressBar("Opening Visualizer", "Finding Port", 3.5f / 4);
                var newPort = -1;
                attempts = 0;
                while (newPort == -1)
                {
                    Thread.Sleep(1000);
                    newPort = GetPortForPid(newPythonPid);
                    if (attempts == maxAttempts)
                    {
                        Debug.LogError("Failed to get PORT");
                        EditorUtility.ClearProgressBar();
                        return;
                    }

                    attempts++;
                }

                //Save this into the streamlit_instances.csv file
                WriteEntry(project, newPythonPid, newPort, newVisualizerPid);

                //When launching the process it will try to open a new tab in the default browser, however if a tab for it already exists it will not
                //For convenience if the user wants to force a new one to open they can press on "manually open"
                /*if (EditorUtility.DisplayDialog("Opening Visualizer Tool",
                    $"The visualizer tool should open shortly in your default browser at http://localhost:{newPort}.\n\nIf this is not the case after a few seconds you may open it manually",
                    "Manually Open",
                    "Cancel"))
                {
                    LaunchBrowser(newPort);
                }*/

                EditorUtility.DisplayProgressBar("Opening Visualizer", "Opening", 4f / 4);
                LaunchBrowser(newPort);
                EditorUtility.ClearProgressBar();
            }
        }

        /// <summary>
        /// Runs visualizer instance (streamlit) from the python for unity install
        /// </summary>
        static int ExecuteVisualizer()
        {
#if UNITY_EDITOR_WIN
            var packagesPath = Path.GetFullPath(Application.dataPath.Replace("/Assets", "/Library/PythonInstall/Scripts"));
#elif UNITY_EDITOR_OSX
            var packagesPath = Application.dataPath.Replace("/Assets","/Library/PythonInstall/bin");
#endif

            var pathToData = PlayerPrefs.GetString(SimulationState.latestOutputDirectoryKey);
#if UNITY_EDITOR_WIN
            packagesPath = packagesPath.Replace("/", "\\");
            pathToData = pathToData.Replace("/", "\\");
#endif

#if UNITY_EDITOR_WIN
            var command = $"cd \"{pathToData}\" && \"{packagesPath}\\datasetvisualizer.exe\" --data=\".\"";
#elif UNITY_EDITOR_OSX
            var command = $"cd \'{pathToData}\'; \'{packagesPath}/datasetvisualizer\' --data=\'.\'";
#endif

            string output = null;
            var exitCode = 0;
            var pid = ExecuteCmd(command, ref exitCode, ref output, waitForExit: 0, displayWindow: false);
            if (exitCode != 0)
            {
                Debug.LogError("Problem occured when launching the visualizer - Exit Code: " + exitCode);
                return -1;
            }

            return pid;
        }

        static (int pythonPID, int port, int visualizerPID) ReadEntry(string project)
        {
            if (!File.Exists(PathToStreamlitInstances))
                return (-1, -1, -1);

            using (var sr = File.OpenText(PathToStreamlitInstances))
            {
                string line;
                while ((line = sr.ReadLine()) != null)
                {
                    var entry = line.TrimEnd().Split(',');
                    if (entry[0] == project)
                    {
                        //The -1 on ports is because the System.Diagnosis.Process API starts at 0 where as the PID in Windows and Mac start at 1
                        return (int.Parse(entry[1]) - 1, int.Parse(entry[2]), int.Parse(entry[3]) - 1);
                    }
                }
            }

            return (-1, -1, -1);
        }

        static void WriteEntry(string project, int pythonId, int port, int visualizerId)
        {
            var path = PathToStreamlitInstances;
            using (var sw = File.AppendText(path))
            {
                sw.WriteLine($"{project},{pythonId},{port},{visualizerId}");
            }
        }

        static void DeleteEntry(string project)
        {
            var path = PathToStreamlitInstances;
            if (!File.Exists(path))
                return;
            var entries = new List<string>(File.ReadAllLines(path));
            entries = entries.FindAll(x => !x.StartsWith(project));
            using (var sw = File.CreateText(path))
            {
                foreach (var entry in entries)
                {
                    sw.WriteLine(entry.TrimEnd());
                }
            }
        }

        /// <summary>
        /// Finds the process id of the first process that is different between the before and after array
        /// and that contains name
        /// </summary>
        /// <param name="before"></param>
        /// <param name="after"></param>
        /// <param name="name"></param>
        /// <returns></returns>
        static int GetNewProcessID(Process[] before, Process[] after, string name)
        {
            foreach (var p in after)
            {
                var isNew = true;

                // try/catch to skip any process that may:
                // not exist anymore/may be on another computer/are not associated with a living process
                try
                {
                    if (p.ProcessName.ToLower().Contains(name.ToLower()))
                    {
                        foreach (var q in before)
                        {
                            if (p.Id == q.Id)
                            {
                                isNew = false;
                                break;
                            }
                        }

                        if (isNew)
                        {
                            return p.Id;
                        }
                    }
                }
                catch(Exception ex)
                {
                    if (!(ex is InvalidOperationException || ex is NotSupportedException))
                    {
                        throw;
                    }
                }
            }

            return -1;
        }

        /// <summary>
        /// Finds which port the process PID is using
        /// </summary>
        /// <param name="pid"></param>
        /// <returns></returns>
        static int GetPortForPid(int pid)
        {
            foreach (var p in ProcessPorts.ProcessPortMap)
            {
                if (p.ProcessId == pid)
                {
                    return p.PortNumber;
                }
            }

            return -1;
        }

        /// <summary>
        /// Launches browser at localhost:port
        /// </summary>
        /// <param name="port"></param>
        static void LaunchBrowser(int port)
        {
            Process.Start($"http://localhost:{port}");
        }

        /// <summary>
        /// Check if streamlit process is alive
        /// </summary>
        /// <param name="pythonPid"></param>
        /// <param name="port"></param>
        /// <param name="visualizerPid"></param>
        /// <returns></returns>
        static bool ProcessAlive(int pythonPid, int port, int visualizerPid)
        {
            return PidExists(pythonPid) &&
                CheckProcessName(pythonPid, "python") &&
                ProcessListensToPort(pythonPid, port) &&
                PidExists(visualizerPid) &&
                CheckProcessName(visualizerPid, k_NameOfVisualizerProcess);
        }

        /// <summary>
        /// Check if a process with ProcessId = PID is alive
        /// </summary>
        /// <param name="pid"></param>
        /// <returns></returns>
        static bool PidExists(int pid)
        {
            try
            {
                var proc = Process.GetProcessById(pid + 1);
                if (proc.HasExited)
                {
                    return false;
                }
                return true;
            }
            catch (ArgumentException)
            {
                return false;
            }
        }

        /// <summary>
        /// Check if process with PID has a name that contains "name"
        /// </summary>
        /// <param name="pid"></param>
        /// <param name="name"></param>
        /// <returns></returns>
        static bool CheckProcessName(int pid, string name)
        {
            var proc = Process.GetProcessById(pid + 1);
            return proc.ProcessName.ToLower().Contains(name);
        }

        /// <summary>
        /// Check if the given PID listens to given port
        /// </summary>
        /// <param name="pid"></param>
        /// <param name="port"></param>
        /// <returns></returns>
        static bool ProcessListensToPort(int pid, int port)
        {
            var processes = ProcessPorts.ProcessPortMap.FindAll(
                x => x.ProcessId == pid + 1 && x.PortNumber == port
            );
            return processes.Count >= 1;
        }

        /// <summary>
        /// Static class that returns the list of processes and the ports those processes use.
        /// </summary>
        static class ProcessPorts
        {
            /// <summary>
            /// A list of ProcessPorts that contain the mapping of processes and the ports that the process uses.
            /// </summary>
            public static List<ProcessPort> ProcessPortMap => GetNetStatPorts();

            /// <summary>
            /// This method distills the output from Windows: netstat -a -n -o or OSX: netstat -v -a into a list of ProcessPorts that provide a mapping between
            /// the process (name and id) and the ports that the process is using.
            /// </summary>
            /// <returns></returns>
            static List<ProcessPort> GetNetStatPorts()
            {
                var processPorts = new List<ProcessPort>();

                var startInfo = new ProcessStartInfo();
#if UNITY_EDITOR_WIN
                startInfo.FileName = "netstat.exe";
                startInfo.Arguments = "-a -n -o";
#elif UNITY_EDITOR_OSX
                startInfo.FileName = "netstat";
                startInfo.Arguments = "-n -v -a";
#endif
                startInfo.WindowStyle = ProcessWindowStyle.Hidden;
                startInfo.UseShellExecute = false;
                startInfo.RedirectStandardInput = true;
                startInfo.RedirectStandardOutput = true;
                startInfo.RedirectStandardError = true;

                using (var proc = new Process())
                {
                    proc.StartInfo = startInfo;
                    proc.Start();
#if UNITY_EDITOR_OSX
                    proc.WaitForExit(2500);
#endif

                    var standardOutput = proc.StandardOutput;
                    var standardError = proc.StandardError;

                    var netStatContent = standardOutput.ReadToEnd() + standardError.ReadToEnd();
                    var netStatExitStatus = proc.ExitCode.ToString();

                    if (netStatExitStatus != "0")
                    {
                        Debug.LogError("NetStat command failed.   This may require elevated permissions.");
                    }

#if UNITY_EDITOR_WIN
                    var netStatRows = Regex.Split(netStatContent, "\r\n");
#elif UNITY_EDITOR_OSX
                        var netStatRows = Regex.Split(netStatContent, "\n");
#endif

                    foreach (var netStatRow in netStatRows)
                    {
                        var tokens = Regex.Split(netStatRow, "\\s+");
#if UNITY_EDITOR_WIN
                        if (tokens.Length > 4 && (tokens[1].Equals("UDP") || tokens[1].Equals("TCP")))
                        {
                            var ipAddress = Regex.Replace(tokens[2], @"\[(.*?)\]", "1.1.1.1");
                            try
                            {
                                processPorts.Add(new ProcessPort(
                                    tokens[1] == "UDP" ? Convert.ToInt32(tokens[4]) : Convert.ToInt32(tokens[5]),
                                    Convert.ToInt32(ipAddress.Split(':')[1])
                                ));
                            }
                            catch (Exception ex)
                            {
                                if (ex is IndexOutOfRangeException || ex is FormatException || ex is OverflowException)
                                {
                                    Debug.LogError("Could not convert the following NetStat row to a Process to Port mapping.");
                                    Debug.LogError(netStatRow);
                                }
                                else
                                {
                                    throw;
                                }
                            }
                        }
                        else
                        {
                            if (!netStatRow.Trim().StartsWith("Proto") && !netStatRow.Trim().StartsWith("Active") && !String.IsNullOrWhiteSpace(netStatRow))
                            {
                                Debug.LogError("Unrecognized NetStat row to a Process to Port mapping.");
                                Debug.LogError(netStatRow);
                            }
                        }
#elif UNITY_EDITOR_OSX
                            if (tokens.Length == 12 && tokens[0].Equals("tcp4") & (tokens[3].Contains("localhost") || tokens[3].Contains("*.")))
                            {
                                try
                                {
                                    if(tokens[5] != "CLOSED")
                                    {
                                        processPorts.Add(new ProcessPort(
                                            Convert.ToInt32(tokens[8]),
                                            Convert.ToInt32(tokens[3].Split('.')[1])
                                        ));
                                    }
                                }
                                catch (FormatException)
                                {
                                    //On mac rows show up in a difficult to predict order of formats (this skips all rows that we don't care about)
                                }
                                catch (Exception ex)
                                {
                                    if (ex is IndexOutOfRangeException || ex is OverflowException)
                                    {
                                        Debug.LogError("Could not convert the following NetStat row to a Process to Port mapping.");
                                        Debug.LogError(netStatRow);
                                    }
                                    else
                                    {
                                        throw;
                                    }
                                }
                            }
#endif
                    }
                }

                return processPorts;
            }
        }

        /// <summary>
        /// A mapping for processes to ports and ports to processes that are being used in the system.
        /// </summary>
        class ProcessPort
        {
            /// <summary>
            /// Internal constructor to initialize the mapping of process to port.
            /// </summary>
            /// <param name="processId"></param>
            /// <param name="portNumber"></param>
            internal ProcessPort(int processId, int portNumber)
            {
                ProcessId = processId;
                PortNumber = portNumber;
            }

            public int ProcessId { get; }

            public int PortNumber { get; }
        }

        [MenuItem("Window/Visualizer/Check For Updates")]
        static void CheckForUpdates()
        {
            if (!CheckIfVisualizerInstalled())
            {
                if (EditorUtility.DisplayDialog("Visualizer not Installed",
                    $"The visualizer is not yet installed, do you wish to install it?",
                    "Install",
                    "Cancel"))
                {
                    SetupVisualizer();
                }

                return;
            }

            var latestVersion = Task.Run(PipAPI.GetLatestVersionNumber).Result;

#if UNITY_EDITOR_WIN
            var packagesPath = Path.GetFullPath(Application.dataPath.Replace("/Assets", "/Library/PythonInstall/Scripts"));
#elif UNITY_EDITOR_OSX
            string packagesPath = Path.GetFullPath(Application.dataPath.Replace("/Assets","/Library/PythonInstall/bin"));
#endif

#if UNITY_EDITOR_WIN
            packagesPath = packagesPath.Replace("/", "\\");
#endif
            var exitCode = -1;
            string output = null;
#if UNITY_EDITOR_WIN
            ExecuteCmd($"\"{packagesPath}\"\\pip3.bat show unity-cv-datasetvisualizer", ref exitCode, ref output, waitForExit: 1500, getOutput: true);
#elif UNITY_EDITOR_OSX
            ExecuteCmd($"cd \'{packagesPath}\'; ./python3.7 -m pip show unity-cv-datasetvisualizer", ref exitCode, ref output, waitForExit: 1500, getOutput: true);
#endif
            if (exitCode != 0)
            {
                Debug.LogError("Could not get the version of the current install of the visualizer tool");
                return;
            }

            var outputLines = output.Split(new[] { Environment.NewLine }, StringSplitOptions.None);
            var currentVersion = (from t in outputLines where t.StartsWith("Version: ") select t.Substring("Version: ".Length)).FirstOrDefault();

            if (currentVersion == null)
            {
                Debug.LogError("Could not parse the version of the current install of the visualizer tool");
                return;
            }

            if (PipAPI.CompareVersions(latestVersion, currentVersion) > 0)
            {
                if (EditorUtility.DisplayDialog("Update Found for Visualizer",
                    $"An update was found for the Visualizer",
                    "Install",
                    "Cancel"))
                {
                    SetupVisualizer();
                }
            }
            else
            {
                EditorUtility.DisplayDialog("Visualizer", "No new updates found", "close");
            }
        }

        static bool CheckIfVisualizerInstalled()
        {
#if UNITY_EDITOR_WIN
            var packagesPath = Path.GetFullPath(Application.dataPath.Replace("/Assets", "/Library/PythonInstall/Scripts"));
#elif UNITY_EDITOR_OSX
            var packagesPath = Path.GetFullPath(Application.dataPath.Replace("/Assets","/Library/PythonInstall/bin"));
#endif

#if UNITY_EDITOR_WIN
            packagesPath = packagesPath.Replace("/", "\\");
#endif
            var exitCode = 0;
            string output = null;
#if UNITY_EDITOR_WIN
            ExecuteCmd($"\"{packagesPath}\"\\pip3.bat list", ref exitCode, ref output, waitForExit: 1500, getOutput: true);
#elif UNITY_EDITOR_OSX
            ExecuteCmd($"cd \'{packagesPath}\'; ./python3.7 -m pip list", ref exitCode, ref output, waitForExit: 1500, getOutput: true);
#endif
            if (exitCode != 0)
            {
                Debug.LogError("Could not list pip packages");
                return false;
            }

            var outputLines = output.Split(new[] { Environment.NewLine }, StringSplitOptions.None);
            return outputLines.Any(t => t.StartsWith("unity-cv-datasetvisualizer"));
        }
    }
}
#endif<|MERGE_RESOLUTION|>--- conflicted
+++ resolved
@@ -87,13 +87,8 @@
 
             //==============================INSTALL VISUALIZER IN PYTHON FOR UNITY======================================
 
-<<<<<<< HEAD
-            EditorUtility.DisplayProgressBar("Setting up the Visualizer", "Installing Visualizer (This may take a few minutes - this only happens once)", 2.5f / steps);
-#if UNITY_EDITOR_WIN
-=======
             EditorUtility.DisplayProgressBar("Setting up the Visualizer", "Installing Visualizer (This may take a few minutes)", 2f / steps);
-    #if UNITY_EDITOR_WIN
->>>>>>> d181088e
+#if UNITY_EDITOR_WIN
             ExecuteCmd($"\"{packagesPath}\"\\pip3.bat install --upgrade --no-warn-script-location unity-cv-datasetvisualizer", ref exitCode, ref output, waitForExit: -1);
 #elif UNITY_EDITOR_OSX
             ExecuteCmd($"cd \'{packagesPath}\'; ./python3.7 -m pip install --upgrade unity-cv-datasetvisualizer", ref exitCode, ref output, waitForExit: -1);
