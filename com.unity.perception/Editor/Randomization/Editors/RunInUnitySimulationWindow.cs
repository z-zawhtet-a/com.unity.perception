--- conflicted
+++ resolved
@@ -126,11 +126,7 @@
                         m_SysParam = definition;
                         sysParamMenu.text = definition.description;
                     });
-<<<<<<< HEAD
-=======
-            }
-
->>>>>>> fd126818
+
             sysParamMenu.text = sysParamDefinitions[0].description;
             m_SysParam = sysParamDefinitions[0];
 
@@ -211,11 +207,8 @@
 
             constants["totalIterations"] = m_TotalIterationsField.value;
             constants["instanceCount"] = m_InstanceCountField.value;
-<<<<<<< HEAD
-=======
 
             var progressIncrement = (progressEnd - progressStart) / m_InstanceCountField.value;
->>>>>>> fd126818
 
             for (var i = 0; i < m_InstanceCountField.value; i++)
             {
@@ -233,7 +226,10 @@
                     num_instances = 1
                 });
 
-                EditorUtility.DisplayProgressBar("Unity Simulation Run", $"Uploading app-param-ids for instances: {i + 1}/{m_InstanceCountField.value}", progressStart + progressIncrement * i);
+                EditorUtility.DisplayProgressBar(
+                    "Unity Simulation Run",
+                    $"Uploading app-param-ids for instances: {i + 1}/{m_InstanceCountField.value}",
+                    progressStart + progressIncrement * i);
             }
 
             return appParamIds;
@@ -264,7 +260,7 @@
 
             Debug.Log($"Generated app-param ids: {appParams.Count}");
 
-            EditorUtility.DisplayProgressBar("Unity Simulation Run", $"Uploading run definition...", 0.9f);
+            EditorUtility.DisplayProgressBar("Unity Simulation Run", "Uploading run definition...", 0.9f);
 
             var runDefinitionId = API.UploadRunDefinition(new RunDefinition
             {
@@ -275,7 +271,7 @@
             });
             Debug.Log($"Run definition upload complete: run definition id {runDefinitionId}");
 
-            EditorUtility.DisplayProgressBar("Unity Simulation Run", $"Executing run...", 0.95f);
+            EditorUtility.DisplayProgressBar("Unity Simulation Run", "Executing run...", 0.95f);
 
             var run = Run.CreateFromDefinitionId(runDefinitionId);
             run.Execute();
