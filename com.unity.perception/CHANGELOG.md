# Changelog

All notable changes to this package will be documented in this file.

The format is based on [Keep a Changelog](http://keepachangelog.com/en/1.0.0/)
and this project adheres to [Semantic Versioning](http://semver.org/spec/v2.0.0.html).

## Unreleased

### Upgrade Notes

All appearances of the term `KeyPoint` have been renamed to `Keypoint`. Therefore, after upgrading to this version, if you have code that relies on any renamed types or names, make sure to alter your code to reflect the new names.

### Known Issues

### Added

Added error message when missing Randomizer scripts are detected

Scenario serialization has been updated to include scalar values on randomizers and parameters.

Added new ScenarioBase virtual lifecycle hooks: OnAwake, OnStart, OnComplete, and OnIdle.

Keypoint occlusion has been added, no keypoint information will be recorded for a labeled asset completely out of the camera's frustum. 

New keypoint tests have been added to test keypoint state.

The color of keypoints and connections are now reported in the annotation definition json file for keypoint templates.

The PerceptionScenario abstract class has been added to abstract perception data capture specific functionality from the vanilla scenario lifecycle. 

<<<<<<< HEAD
The newly added LabelManager class now enables custom Labelers to access the list of registered Labeling Components present in the scene
=======
Improved UI for KeypointTemplate and added useful default colors for keypoint and skeleton definitions.
>>>>>>> 6890807b

### Changed

Renamed all appearances of the term `KeyPoint` within types and names to `Keypoint`.

ScenarioBase's Awake, Start, and Update methods are now private. The newly added virtual lifecycle hooks are to be used as replacements.

Improved Run Unity Simulation window UI.

The Run Unity Simulation window now accepts option scenario JSON configurations to override existing scenario editor settings.

ScenarioBase's Get and Create randomizer methods have been augmented or replaced with more generic list index style accessors.

The scenario inspector buttons serialize and deserialize have been refactored to open a file explorer generate and import JSON configurations.

Randomizer tags now use OnEnable and OnDisable to manage lifecycle. This allows the user to toggle them on and off in the editor.

The randomizer methods OnCreate(), OnStartRunning(), and OnStopRunning() are now deprecated and have been replaced with OnAwake(), OnEnable() and OnDisable() respectively to better reflect the existing MonoBehaviour lifecycle methods.

### Deprecated

### Removed

Removed the entities package dependency

### Fixed

Fixed a null reference error that appeared when adding options to categorical parameters.

Fixed ground truth not properly produced when there are other disabled PerceptionCameras present. Note: this does not yet add support for multiple enabled PerceptionCameras.

Fixed exception when rendering inspector for randomizers with private serialized fields

Fixed an issue preventing a user from adding more options to a Categorical Parameter's list of options with the 'Add Folder' button. 'Add Folder' now correctly appends the contents of the new folder on the list.

Fixed a bug where uniform probabilities were not properly reset upon adding or removing options from a Categorical Parameter's list of options.

Fixed keypoints being reported in wrong locations on the first frame an object is visible.

## [0.7.0-preview.2] - 2021-02-08

### Upgrade Notes

### Known Issues

### Added

Added Register() and Unregister() methods to the RandomizerTag API so users can implement RandomizerTag compatible GameObject caching

### Changed

Switched accessibility of scenario MonoBehaviour lifecycle functions (Awake, Start, Update) from private to protected to enable users to define their own overrides when deriving the Scenario class.

The GameObjectOneWayCache has been made public for users to cache GameObjects within their own custom Randomizers.

### Deprecated

### Removed

### Fixed

Fixed the math offsetting the iteration index of each Unity Simulation instance directly after they deserialize their app-params.

The RandomizerTagManager now uses a LinkedHashSet data structure to register tags to preserve insertion order determinism in Unity Simulation.

GameObjectOneWayCache now correctly registers and unregisters RandomizerTags on cached GameObjects.

## [0.7.0-preview.1] - 2021-02-01

### Upgrade Notes

#### Randomization Namespace Change
The Randomization toolset has been moved out of the Experimental namespace. After upgrading to this version of the Perception package, please follow these steps:
* Replace all references to `UnityEngine.Experimental.Perception.Randomization` with `UnityEngine.Perception.Randomization` in your C# code.
* Open your Unity Scene file in a text editor and replace all mentions of `UnityEngine.Experimental.Perception.Randomization` with `UnityEngine.Perception.Randomization`, and save the file.

#### Random Seed Generation
Replace usages of `ScenarioBase.GenerateRandomSeed()` with `SamplerState.NextRandomState()` in your custom Randomizer code.

#### Sampler Ranges 
Before upgrading a project to this version of the Perception package, make sure to keep a record of **all sampler ranges** in your added Randomizers. Due to a change in how sampler ranges are serialized, **after upgrading to this version, ranges for all stock Perception samplers (Uniform and Normal Samplers) will be reset**, and will need to be manually reverted by the user.

#### Tag Querying
The `RandomizerTagManager.Query<T>` function now returns the tag object itself instead of the GameObject it is attached to. You will need to slightly modify your custom Randomizers to accommodate this change. Please refer to the included sample Randomizers as examples.

### Known Issues

The bounding box 3D labeler does not work with labeled assets that utilize a skinned mesh renderer. These are commonly used with animated models.

### Added

Added keypoint ground truth labeling

Added animation randomization

Added ScenarioConstants base class for all scenario constants objects

Added ScenarioBase.SerializeToConfigFile()

Randomizer tags now support inheritance

Added AnimationCurveSampler, which returns random values according to a range and probability distribution denoted by a user provided AnimationCurve. 

Added ParameterUIElementsEditor class to allow custom ScriptableObjects and MonoBehaviours to render Parameter and Sampler typed public fields correctly in their inspector windows.

Added new capture options to Perception Camera:
* Can now render intermediate frames between captures.
* Capture can now be triggered manually using a function call, instead of automatic capturing on a schedule.

Added 3D bounding box visualizer

Categorical Parameters will now validate that their specified options are unique at runtime.

### Changed

Randomizers now access their parent scenario through the static activeScenario property.

Unique seeds per Sampler have been replaced with one global random seed configured via the ScenarioConstants of a Scenario

Samplers now derive their random state from the static SamplerState class instead of individual scenarios to allow parameters and samplers to be used outside of the context of a scenario

Replaced ScenarioBase.GenerateRandomSeed() with SamplerState.NextRandomState() and SamplerState.CreateGenerator()

ScenarioBase.Serialize() now directly returns the serialized scenario configuration JSON string instead of writing directly to a file (use SerializeToConfigFile() instead)

ScenarioBase.Serialize() now not only serializes scenario constants, but also all sampler member fields on randomizers attached to the scenario

RandomizerTagManager.Query<T>() now returns RandomizerTags directly instead of the GameObjects attached to said tags

Semantic Segmentation Labeler now places data in folders with randomized filenames.

The uniform toggle on Categorical Parameters will now reset the Parameter's probability weights to be uniform.

Reorganized Perception MonoBehaviour paths within the AddComponentMenu.

Upgraded the Unity Simulation Capture package dependency to 0.0.10-preview.18 and Unity Simulation Core to 0.0.10-preview.22

### Deprecated

### Removed

Removed ScenarioBase.GenerateRandomSeedFromIndex()

Removed native sampling (through jobs) capability from all samplers and parameters as it introduced additional complexity to the code and was not a common usage pattern

Removed `range` as a required ISampler interface property.

Removed randomization tooling from the "Experimental" namespace

### Fixed

Fixed an issue where the overlay panel would display a full screen semi-transparent image over the entire screen when the overlay panel is disabled in the UI

Fixed a bug in instance segmentation labeler that erroneously logged that object ID 255 was not supported

Fixed the simulation stopping while the editor/player is not focused

Fixed memory leak or crash occurring at the end of long simulations when using BackgroundObjectPlacementRandomizer or ForegroundObjectPlacementRandomizer

Randomizer.OnCreate() is no longer called in edit-mode when adding a randomizer to a scenario

Fixed a bug where removing all randomizers from a scenario caused the randomizer container UI element to overflow over the end of Scenario component UI

Semantic Segmentation Labeler now produces output in the proper form for distributed data generation on Unity Simulation by placing output in randomized directory names

Texture Randomizer is now compatible with HDRP.

Categorical Parameters no longer produce errors when deleting items from long options lists.

Parameter, ISampler, and non-generic Sampler class UIs now render properly in MonoBehaviours and ScriptableObjects.

Fixed an issue in the perception tutorial sample assets where upon the editor being first opened, and a user generates a dataset by clicking the play button, the first generated image has duplicated textures and hue offsets for all background objects. Enabling the "GPU instancing" boolean in the tutorial's sample material's inspector fixed this issue.

## [0.6.0-preview.1] - 2020-12-03

### Added

Added support for labeling Terrain objects. Trees and details are not labeled but will occlude other objects.
Added analytics for Unity Simulation runs

Added instance segmentation labeler.

Added support for full screen visual overlays and overlay manager.

All-new editor interface for the Labeling component and Label Configuration assets. The new UI improves upon various parts of the label specification and configuration workflow, making it more efficient and less error-prone to setup a new Perception project.

Added Assets->Perception menu for current and future asset preparation and validation tools. Currently contains one function which lets the user create prefabs out of multiple selected models with one click, removing the need for going through all models individually.

### Changed

Updated dependencies to com.unity.simulation.capture:0.0.10-preview.14, com.unity.simulation.core:0.0.10-preview.20, and com.unity.burst:1.3.9.

Changed InstanceSegmentationImageReadback event to provide a NativeArray\<Color32\> instead of NativeArray\<uint\>.

Expanded all Unity Simulation references from USim to Unity Simulation.

Uniform and Normal samplers now serialize their random seeds.

The ScenarioBase's GenerateIterativeRandomSeed() method has been renamed to GenerateRandomSeedFromIndex().

### Deprecated

### Removed

### Fixed

UnitySimulationScenario now correctly deserializes app-params before offsetting the current scenario iteration when executing on Unity Simulation.

Fixed Unity Simulation nodes generating one extra empty image before generating their share of the randomization scenario iterations.

Fixed enumeration in the CategoricalParameter.categories property.

The GenerateRandomSeedFromIndex method now correctly hashes the current scenario iteration into the random seed it generates.

Corrupted .meta files have been rebuilt and replaced.

The Randomizer list inspector UI now updates appropriately when a user clicks undo.
    

## [0.5.0-preview.1] - 2020-10-14

### Known Issues

Creating a new 2020.1.x project and adding the perception package to the project causes a memory error that is a [known issue in 2020.1 editors](https://issuetracker.unity3d.com/issues/wild-memory-leaks-leading-to-stackallocator-walkallocations-crashes). Users can remedy this issue by closing and reopening the editor.

### Added

Added Randomizers and RandomizerTags
Added support for generating 3D bounding box ground truth data

### Changed

### Deprecated

### Removed

Removed ParameterConfigurations (replaced with Randomizers)

### Fixed

Fixed visualization issue where object count and pixel count labelers were shown stale values
Fixed visualization issue where HUD entry labels could be too long and take up the entire panel

## [0.4.0-preview.1] - 2020-08-07

### Added

Added new experimental randomization tools

Added support for 2020.1

Added Labeling.RefreshLabeling(), which can be used to update ground truth generators after the list of labels or the renderers is changed

Added support for renderers with MaterialPropertyBlocks assigned to individual materials

### Changed

Changed the way realtime visualizers rendered to avoid rendering conflicts

Changed default labeler ids to be lower-case to be consistent with the ids in the dataset

Switched to latest versions of com.unity.simulation.core and com.unity.simulation.capture

### Deprecated

### Removed

### Fixed

Fixed 2d bounding boxes being reported for objects that do not match the label config.

Fixed a categorical parameter UI error in which deleting an individual option would successfully remove the option from the UI but only serialize the option to null during serialization instead of removing it

Fixed the "Application Frequency" parameter UI field not initializing to a default value

Fixed the IterateSeed() method where certain combinations of indices and random seeds would produce a random state value of zero, causing Unity.Mathematics.Random to throw an exception

Fixed labeler editor to allow for editing multiple labelers at a time

Fixed labeler editor to ensure that when duplicating prefabs all labeler entries are also duplicated

Fixed colors in semantic segmentation images being darker than those specified in the label config

Fixed objects being incorrectly labeled when they do not match any entries in the label config

Fixed lens distortion in URP and HDRP now being applied to ground truth

### Security

## [0.3.0-preview.1] - 2020-08-07

### Added

Added realtime visualization capability to the perception package.

Added visualizers for built-in labelers: Semantic Segmentation, 2D Bounding Boxes, Object Count, and Rendered Object Info.

Added references to example projects in manual.

Added notification when an HDRP project is in Deferred Only mode, which is not supported by the labelers.

### Changed

Updated to com.unity.simulation.capture version 0.0.10-preview.10 and com.unity.simulation.core version 0.0.10-preview.17

Changed minimum Unity Editor version to 2019.4

### Fixed

Fixed compilation warnings with latest com.unity.simulation.core package.

Fixed errors in example script when exiting play mode

## [0.2.0-preview.2] - 2020-07-15

### Fixed

Fixed bug that prevented RGB captures to be written out to disk
Fixed compatibility with com.unity.simulation.capture@0.0.10-preview.8

## [0.2.0-preview.1] - 2020-07-02

### Added

Added CameraLabeler, an extensible base type for all forms of dataset output from a camera.
Added LabelConfig\<T\>, a base class for mapping labels to data used by a labeler. There are two new derived types - ID label config and semantic segmentation label config.

### Changed

Moved the various forms of ground truth from PerceptionCamera into various subclasses of CameraLabeler.
Renamed SimulationManager to DatasetCapture.
Changed Semantic Segmentation to take a SemanticSegmentationLabelConfig, which maps labels to color pixel values.

## [0.1.0] - 2020-06-24

### This is the first release of the _Perception_ package<|MERGE_RESOLUTION|>--- conflicted
+++ resolved
@@ -29,11 +29,9 @@
 
 The PerceptionScenario abstract class has been added to abstract perception data capture specific functionality from the vanilla scenario lifecycle. 
 
-<<<<<<< HEAD
-The newly added LabelManager class now enables custom Labelers to access the list of registered Labeling Components present in the scene
-=======
+The newly added LabelManager class now enables custom Labelers to access the list of registered Labeling Components present in the scene.
+
 Improved UI for KeypointTemplate and added useful default colors for keypoint and skeleton definitions.
->>>>>>> 6890807b
 
 ### Changed
 
